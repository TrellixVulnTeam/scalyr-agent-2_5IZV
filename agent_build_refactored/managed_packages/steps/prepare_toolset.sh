#!/usr/bin/env bash
# Copyright 2014-2022 Scalyr Inc.
#
# Licensed under the Apache License, Version 2.0 (the "License");
# you may not use this file except in compliance with the License.
# You may obtain a copy of the License at
#
#   http://www.apache.org/licenses/LICENSE-2.0
#
# Unless required by applicable law or agreed to in writing, software
# distributed under the License is distributed on an "AS IS" BASIS,
# WITHOUT WARRANTIES OR CONDITIONS OF ANY KIND, either express or implied.
# See the License for the specific language governing permissions and
# limitations under the License.

# This script is meant to be executed by the instance of the 'agent_build_refactored.tools.runner.RunnerStep' class.
# Every RunnerStep provides common environment variables to its script:
#   SOURCE_ROOT: Path to the projects root.
#   STEP_OUTPUT_PATH: Path to the step's output directory.
#
# This script prepares toolset environment that will be used during packages build. For example, it installs
# the fpm command line tools which is used to create deb and rpm packages.
#
# It expects next environment variables:
#   BUILD_PYTHON: output path of the previous step that provides Python interpreter.
#   BUILD_AGENT_LIBS: output path of the previous step that provides dev libraries for the Python.
#   SUBDIR_NAME: Name of the sub-directory for Python interpreter and its libraries.
#   FPM_VERSION: Version of the fpm tool.
#   PACKAGE_CLOUD_VERSION: Version of the package_cloud tools. used to manipulate Packagecloud packages.
#

set -e

# shellcheck disable=SC1090
source ~/.bashrc
cp -a "${BUILD_PYTHON}/python/." /
cp -a "${BUILD_AGENT_LIBS}/dev_libs/." /

ln -s "/usr/lib/${SUBDIR_NAME}/bin/python3" /usr/bin/python3

apt update
DEBIAN_FRONTEND=noninteractive apt install -y ruby ruby-dev rubygems build-essential rpm reprepro createrepo-c gnupg2
gem install "fpm:${FPM_VERSION}" "package_cloud:${PACKAGECLOUD_VERSION}"

# Generate keypair to sign and verify test repos for packages.
gpg --batch --passphrase '' --quick-gen-key test default default
<<<<<<< HEAD

apt clean
=======
>>>>>>> 20f227d1

<|MERGE_RESOLUTION|>--- conflicted
+++ resolved
@@ -44,9 +44,6 @@
 
 # Generate keypair to sign and verify test repos for packages.
 gpg --batch --passphrase '' --quick-gen-key test default default
-<<<<<<< HEAD
 
 apt clean
-=======
->>>>>>> 20f227d1
 
