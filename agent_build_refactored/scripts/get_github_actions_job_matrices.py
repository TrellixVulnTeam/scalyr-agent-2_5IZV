# Copyright 2014-2022 Scalyr Inc.
#
# Licensed under the Apache License, Version 2.0 (the "License");
# you may not use this file except in compliance with the License.
# You may obtain a copy of the License at
#
#   http://www.apache.org/licenses/LICENSE-2.0
#
# Unless required by applicable law or agreed to in writing, software
# distributed under the License is distributed on an "AS IS" BASIS,
# WITHOUT WARRANTIES OR CONDITIONS OF ANY KIND, either express or implied.
# See the License for the specific language governing permissions and
# limitations under the License.


"""
This script gets job matrices that are specified in the workflow and filters out jobs that are not supposed to be
in the "master" run - run which is only from 'master' branch or from 'master'-targeted PR.

It also generates matrix for job that have to run a special pre-built steps.
"""
import argparse
import json
import os
import subprocess
import sys
import pathlib as pl
import time
<<<<<<< HEAD
=======
import re
from distutils.version import StrictVersion
>>>>>>> fefd6b40
from typing import List, Type, Dict

# This file can be executed as script. Add source root to the PYTHONPATH in order to be able to import
# local packages. All such imports also have to be done after that.
sys.path.append(str(pl.Path(__file__).parent.parent.parent))

from agent_build_refactored.tools.constants import SOURCE_ROOT
from agent_build_refactored.tools.runner import Runner, RunnerStep
from agent_build_refactored.docker_image_builders import IMAGES_PYTHON_VERSION

from agent_build_refactored.docker_image_builders import (
    ALL_IMAGE_BUILDERS,
)

from agent_build_refactored.managed_packages.managed_packages_builders import ALL_MANAGED_PACKAGE_BUILDERS

# We expect some info from the GitHub actions context to determine if the run is 'master-only' or not.
GITHUB_EVENT_NAME = os.environ.get("GITHUB_EVENT_NAME", "")
GITHUB_BASE_REF = os.environ.get("GITHUB_BASE_REF", "")
GITHUB_REF_TYPE = os.environ.get("GITHUB_REF_TYPE", "")
GITHUB_REF_NAME = os.environ.get("GITHUB_REF_NAME", "")
GITHUB_TOKEN = os.environ.get("GITHUB_TOKEN")
GITHUB_SHA = os.environ.get("GITHUB_SHA", "")

<<<<<<< HEAD
DEV_VERSION = f"{int(time.time())}-{GITHUB_SHA}"
=======

def is_branch_has_pull_requests():

    data = subprocess.check_output([
        "curl",
        "-H",
        f"Authorization: Bearer {GITHUB_TOKEN}",
        f"https://api.github.com/repos/ArthurKamalov/scalyr-agent-2/pulls?head=ArthurKamalov:{GITHUB_REF_NAME}&base=master",
    ]).decode().strip()

    pull_requests = json.loads(data)
    return len(pull_requests) > 0


def determine_last_prod_version():

    subprocess.check_call([
        "git", "fetch", "--unshallow", "--tags"
    ])
    output = subprocess.check_output([
        "git", "--no-pager", "tag", "-l"
    ]).decode()

    production_tags = []
    for tag in output.splitlines():
        m = re.search(r"^v(\d+\.\d+\.\d+)$", tag)
        if m is None:
            continue

        production_tags.append(m.group(1))

    last_version = sorted(production_tags, key=StrictVersion)[-1]
    return f"v{last_version}"


PROD_VERSION = determine_last_prod_version()
DEV_VERSION = f"{PROD_VERSION}.{int(time.time())}.{GITHUB_SHA}"
>>>>>>> fefd6b40


def is_branch_has_pull_requests():

    data = subprocess.check_output([
        "curl",
        "-H",
        f"Authorization: Bearer {GITHUB_TOKEN}",
        f"https://api.github.com/repos/ArthurKamalov/scalyr-agent-2/pulls?head=ArthurKamalov:{GITHUB_REF_NAME}&base=master",
    ]).decode().strip()

    pull_requests = json.loads(data)
    return len(pull_requests) > 0


# We do a full, 'master' workflow run on:
<<<<<<< HEAD
=======
# pull request against the 'master' branch.
if GITHUB_EVENT_NAME == "pull_request" and GITHUB_BASE_REF == "master":
    master_run = True
    to_publish = False
    is_production = False
    version = DEV_VERSION
>>>>>>> fefd6b40
# push to the 'master' branch
if (
    GITHUB_EVENT_NAME == "push"
    and GITHUB_REF_TYPE == "branch"
    and GITHUB_REF_NAME == "master"
):
    master_run = True
    to_publish = True
    is_production = False
    version = DEV_VERSION

# push to a "production" tag.
elif GITHUB_EVENT_NAME == "push" and GITHUB_REF_TYPE == "tag":
<<<<<<< HEAD
    version_file_path = SOURCE_ROOT / "VERSION"
    current_version = version_file_path.read_text().strip()
    if GITHUB_REF_NAME == f"v{current_version}":
        master_run = True
        to_publish = True
        is_production = True
        version = GITHUB_REF_NAME
=======
    to_publish = True
    master_run = True
    m = re.match(r"^v\d+\.\d+\.\d+$", GITHUB_REF_NAME)

    if m:
        is_production = True
        version = GITHUB_REF_NAME
    else:
        is_production = False
        version = f"{PROD_VERSION}.{int(time.time())}.{GITHUB_REF_NAME}"
>>>>>>> fefd6b40

else:
    master_run = is_branch_has_pull_requests()
    to_publish = False
    is_production = False
    version = DEV_VERSION


ALL_USED_RUNNERS = {
    **ALL_IMAGE_BUILDERS
}


def _get_runners_all_pre_built_steps(runners: List[Type[Runner]]) -> Dict[str, RunnerStep]:
    """
    Get collection of all RunnerSteps that are used by the Runners from the given list.
    :return: Dict with all used RunnerSteps. Step ID - key, step - value.
    """
    _all_runner_steps = {}
    for runner_cls in runners:
        for step in runner_cls.get_all_cacheable_steps():
            if not step.github_actions_settings.pre_build_in_separate_job:
                continue
            _all_runner_steps[step.id] = step
    return _all_runner_steps


# Search for all steps that are used by given runners.
_all_used_runner_steps = _get_runners_all_pre_built_steps(
    runners=list(ALL_USED_RUNNERS.values())
)

# Create runner for each found pre-built step.
_pre_built_step_runners = {}
for step in _all_used_runner_steps.values():
    # Create "dummy" Runner for each runner step that has to be pre-built, this dummy runner will be executed
    # by its fqdn to run the step.
    class StepWrapperRunner(Runner):
        REQUIRED_STEPS = [step]

    # Since this runner class is created dynamically we have to generate a constant fqdn for it.
    StepWrapperRunner.assign_fully_qualified_name(
        class_name="pre-built-",
        module_name=__name__,
        class_name_suffix=step.id,
    )
    _pre_built_step_runners[step.id] = StepWrapperRunner


def _get_managed_packages_build_matrix(
        input_build_matrix: List
):

    # List of all runners that are used by this workflow run.
    used_runners = []

    # Generate a final agent image build job matrix and filter out job for non-limited run, if needed.
    result_matrix = {"include": []}
    for job in input_build_matrix:
        is_master_run_only = job.get("master_run_only", True)

        # If this is non-master run, skip jobs which are not supposed to be in it.
        if is_master_run_only and not master_run:
            continue

        # Set default valued for some essential matrix values, if not specified.
        if "os" not in job:
            job["os"] = "ubuntu-20.04"
        if "python-version" not in job:
            job["python-version"] = IMAGES_PYTHON_VERSION

        builder_name = job["name"]
        builder = ALL_MANAGED_PACKAGE_BUILDERS[builder_name]
        job["builder-fqdn"] = builder.get_fully_qualified_name()
        result_matrix["include"].append(job)
        used_runners.append(builder)

    return result_matrix


def _get_managed_packages_test_matrix(
        input_test_matrix: List
):

    # List of all runners that are used by this workflow run.
    used_runners = []

    # Generate a final agent image build job matrix and filter out job for non-limited run, if needed.
    result_matrix = {"include": []}
    for job in input_test_matrix:
        is_master_run_only = job.get("master_run_only", True)

        # If this is non-master run, skip jobs which are not supposed to be in it.
        if is_master_run_only and not master_run:
            continue

        # Set default valued for some essential matrix values, if not specified.
        if "os" not in job:
            job["os"] = "ubuntu-20.04"
        if "python-version" not in job:
            job["python-version"] = IMAGES_PYTHON_VERSION

        builder_name = job["name"]
        builder = ALL_MANAGED_PACKAGE_BUILDERS[builder_name]
        job["builder-fqdn"] = builder.get_fully_qualified_name()
        result_matrix["include"].append(job)
        used_runners.append(builder)

    return result_matrix



def main():
    run_type_name = "master" if master_run else "non-master"
    print(
        f"Doing {run_type_name} workflow run.",
        file=sys.stderr
    )
    print(
        f"event_name: {GITHUB_EVENT_NAME}\n"
        f"base_ref: {GITHUB_BASE_REF}\n"
        f"ref_type: {GITHUB_REF_TYPE}\n"
        f"ref_name: {GITHUB_REF_NAME}",
        file=sys.stderr,
    )

    parser = argparse.ArgumentParser()
    parser.add_argument(
        "--images-build-matrix-json-file",
        dest="images_build_matrix_json_file",
        required=True,
        help="Path to a JSON file with images build job matrix."
    )

    parser.add_argument(
        "--managed-packages-build-matrix-json-file",
        dest="managed_packages_build_matrix_json_file",
        required=True,
        help="Path to a JSON file with managed packages build job matrix."
    )
    parser.add_argument(
        "--managed-packages-test-matrix-json-file",
        dest="managed_packages_test_matrix_json_file",
        required=True,
        help="Path to a JSON file with managed packages test job matrix."
    )

    args = parser.parse_args()
    images_build_matrix_json_file_path = pl.Path(args.images_build_matrix_json_file)

    images_build_matrix = json.loads(
        images_build_matrix_json_file_path.read_text()
    )

    # List of all runners that are used by this workflow run.
    used_runners = []

    # Generate a final agent image build job matrix and filter out job for non-limited run, if needed.
    result_images_build_matrix = {"include": []}
    for job in images_build_matrix:
        is_master_run_only = job.get("master_run_only", True)

        # If this is non-master run, skip jobs which are not supposed to be in it.
        if is_master_run_only and not master_run:
            continue

        # Set default valued for some essential matrix values, if not specified.
        if "os" not in job:
            job["os"] = "ubuntu-20.04"
        if "python-version" not in job:
            job["python-version"] = IMAGES_PYTHON_VERSION

        builder_name = job["name"]
        builder = ALL_IMAGE_BUILDERS[builder_name]
        job["builder-fqdn"] = builder.get_fully_qualified_name()
        result_images_build_matrix["include"].append(job)
        used_runners.append(builder)

    managed_packages_build_matrix_json_file = pl.Path(
        args.managed_packages_build_matrix_json_file
    )
    result_managed_packages_build_matrix = _get_managed_packages_build_matrix(
        input_build_matrix=json.loads(
            managed_packages_build_matrix_json_file.read_text()
        )
    )

    managed_packages_test_matrix_json_file = pl.Path(
        args.managed_packages_test_matrix_json_file
    )
    result_managed_packages_test_matrix = _get_managed_packages_test_matrix(
        input_test_matrix=json.loads(
            managed_packages_test_matrix_json_file.read_text()
        )
    )

    # Get pre-built steps that are used by this workflow and create matrix for a pre-built steps.
    pre_built_steps = _get_runners_all_pre_built_steps(
        runners=used_runners
    )
    pre_build_steps_matrix = {"include": []}

    for pre_built_step in pre_built_steps.values():
        pre_built_step_runner = _pre_built_step_runners[pre_built_step.id]
        pre_build_steps_matrix["include"].append(
            {
                "name": f"Pre-build: {pre_built_step_runner.REQUIRED_STEPS[0].name}",
                "step-runner-fqdn": pre_built_step_runner.get_fully_qualified_name(),
                "os": "ubuntu-20.04",
                "python-version": "3.8.13",
            }
        )

    result = {
        "agent_image_build_matrix": result_images_build_matrix,
        "agent_managed_packages_build_matrix": result_managed_packages_build_matrix,
        "agent_managed_packages_test_matrix": result_managed_packages_test_matrix,
        "pre_build_steps_matrix": pre_build_steps_matrix,
        "is_master_run": master_run,
        "to_publish": to_publish,
        "is_production": is_production,
        "version": version
    }

    print(json.dumps(result))


if __name__ == "__main__":
    main()<|MERGE_RESOLUTION|>--- conflicted
+++ resolved
@@ -26,11 +26,8 @@
 import sys
 import pathlib as pl
 import time
-<<<<<<< HEAD
-=======
 import re
 from distutils.version import StrictVersion
->>>>>>> fefd6b40
 from typing import List, Type, Dict
 
 # This file can be executed as script. Add source root to the PYTHONPATH in order to be able to import
@@ -55,9 +52,6 @@
 GITHUB_TOKEN = os.environ.get("GITHUB_TOKEN")
 GITHUB_SHA = os.environ.get("GITHUB_SHA", "")
 
-<<<<<<< HEAD
-DEV_VERSION = f"{int(time.time())}-{GITHUB_SHA}"
-=======
 
 def is_branch_has_pull_requests():
 
@@ -95,7 +89,6 @@
 
 PROD_VERSION = determine_last_prod_version()
 DEV_VERSION = f"{PROD_VERSION}.{int(time.time())}.{GITHUB_SHA}"
->>>>>>> fefd6b40
 
 
 def is_branch_has_pull_requests():
@@ -112,15 +105,10 @@
 
 
 # We do a full, 'master' workflow run on:
-<<<<<<< HEAD
-=======
 # pull request against the 'master' branch.
 if GITHUB_EVENT_NAME == "pull_request" and GITHUB_BASE_REF == "master":
     master_run = True
     to_publish = False
-    is_production = False
-    version = DEV_VERSION
->>>>>>> fefd6b40
 # push to the 'master' branch
 if (
     GITHUB_EVENT_NAME == "push"
@@ -134,18 +122,11 @@
 
 # push to a "production" tag.
 elif GITHUB_EVENT_NAME == "push" and GITHUB_REF_TYPE == "tag":
-<<<<<<< HEAD
     version_file_path = SOURCE_ROOT / "VERSION"
     current_version = version_file_path.read_text().strip()
     if GITHUB_REF_NAME == f"v{current_version}":
         master_run = True
         to_publish = True
-        is_production = True
-        version = GITHUB_REF_NAME
-=======
-    to_publish = True
-    master_run = True
-    m = re.match(r"^v\d+\.\d+\.\d+$", GITHUB_REF_NAME)
 
     if m:
         is_production = True
@@ -153,7 +134,6 @@
     else:
         is_production = False
         version = f"{PROD_VERSION}.{int(time.time())}.{GITHUB_REF_NAME}"
->>>>>>> fefd6b40
 
 else:
     master_run = is_branch_has_pull_requests()
