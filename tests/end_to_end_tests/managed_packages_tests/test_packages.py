--- conflicted
+++ resolved
@@ -17,11 +17,7 @@
 import subprocess
 import logging
 import textwrap
-<<<<<<< HEAD
 from typing import List, Union
-=======
-from typing import List
->>>>>>> 20f227d1
 
 import pytest
 
@@ -68,13 +64,9 @@
         escaped_package_path = shlex.quote(str(package_path))
         command = f"rpm2cpio {escaped_package_path} | cpio -idm"
         subprocess.check_call(
-<<<<<<< HEAD
-            command, shell=True, cwd=package_root,
-=======
             command,
             shell=True,
             cwd=package_root,
->>>>>>> 20f227d1
             env={"LD_LIBRARY_PATH": "/lib64"},
         )
     else:
@@ -96,21 +88,12 @@
 
 
 def test_dependency_packages(
-<<<<<<< HEAD
         package_builder,
         tmp_path,
         package_source_type,
         packages_repo_dir,
         python_package_path,
         agent_libs_package_path,
-=======
-    package_builder,
-    tmp_path,
-    package_source_type,
-    packages_repo_dir,
-    python_package_path,
-    agent_libs_package_path,
->>>>>>> 20f227d1
 ):
     if package_source_type not in ["dir", "repo-tarball"]:
         pytest.skip("Only run when packages dir provided.")
@@ -152,27 +135,16 @@
 
 
 def test_packages(
-<<<<<<< HEAD
         package_builder,
         repo_url,
         repo_public_key,
         distro_name,
-=======
-    package_builder,
-    repo_url,
-    repo_public_key,
-    distro_name,
->>>>>>> 20f227d1
 ):
     _add_repo(
         package_type=package_builder.PACKAGE_TYPE,
         repo_url=repo_url,
         repo_public_key=repo_public_key,
-<<<<<<< HEAD
-        distro_name=distro_name
-=======
         distro_name=distro_name,
->>>>>>> 20f227d1
     )
     _install_package(
         package_type=package_builder.PACKAGE_TYPE,
@@ -198,25 +170,13 @@
     # TODO: Add actual agent package testing here.
 
 
-<<<<<<< HEAD
-def _add_repo(
-        package_type: str,
-        repo_url,
-        repo_public_key: str,
-        distro_name: str
-):
-=======
 def _add_repo(package_type: str, repo_url, repo_public_key: str, distro_name: str):
->>>>>>> 20f227d1
     """
     Add repo with tested packages.
     :param package_type: Type of the package, e.g. deb, rpm.
     :param repo_url: URL of a repo.
     :param repo_public_key: Content of repo's public key.
-<<<<<<< HEAD
-=======
     :param distro_name: name of a tested distribution.
->>>>>>> 20f227d1
     """
 
     if package_type == "deb":
@@ -227,23 +187,12 @@
         # Add repo for ubuntu 14 and 16 by using deprecated apt-key command.
         if distro_name in ["ubuntu1404", "ubuntu1604"]:
             subprocess.check_call(
-<<<<<<< HEAD
-                ["apt-key", "add", str(repo_key_path)],
-                env={"LD_LIBRARY_PATH": "/lib"}
-=======
                 ["apt-key", "add", str(repo_key_path)], env={"LD_LIBRARY_PATH": "/lib"}
->>>>>>> 20f227d1
             )
 
         # Add repo's config file.
         repo_file_path = pl.Path("/etc/apt/sources.list.d/test.list")
-<<<<<<< HEAD
-        repo_file_path.write_text(
-            f"deb {repo_url} trusty main"
-        )
-=======
         repo_file_path.write_text(f"deb {repo_url} trusty main")
->>>>>>> 20f227d1
         _call_apt(["update"])
     elif package_type == "rpm":
         # Add repo's public key
@@ -263,13 +212,7 @@
             gpgkey=file://{repo_key_path}
             """
         )
-<<<<<<< HEAD
-        repo_file_path.write_text(
-            repo_config.format(repo_url=repo_url)
-        )
-=======
         repo_file_path.write_text(repo_config.format(repo_url=repo_url))
->>>>>>> 20f227d1
 
         if distro_name == "centos8":
             # For centos 8 we replace repo urls for vault.
@@ -287,13 +230,8 @@
 
 
 def _install_package(
-<<<<<<< HEAD
-        package_type: str,
-        package_name: str,
-=======
     package_type: str,
     package_name: str,
->>>>>>> 20f227d1
 ):
     """
     Installs package from repo.
@@ -311,14 +249,7 @@
     subprocess.check_call(
         ["apt", *command],
         # Since test may run in "frozen" pytest executable, add missing variables.
-<<<<<<< HEAD
-        env={
-            "LD_LIBRARY_PATH": "/lib",
-            "PATH": "/usr/sbin:/sbin:/usr/bin:/bin"
-        }
-=======
         env={"LD_LIBRARY_PATH": "/lib", "PATH": "/usr/sbin:/sbin:/usr/bin:/bin"},
->>>>>>> 20f227d1
     )
 
 
@@ -327,11 +258,5 @@
     subprocess.check_call(
         ["yum", *command],
         # Since test may run in "frozen" pytest executable, add missing variables.
-<<<<<<< HEAD
-        env={"LD_LIBRARY_PATH": "/lib64"}
-    )
-
-=======
         env={"LD_LIBRARY_PATH": "/lib64"},
-    )
->>>>>>> 20f227d1
+    )