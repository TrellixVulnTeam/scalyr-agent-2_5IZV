--- conflicted
+++ resolved
@@ -38,19 +38,11 @@
 
 
 def _verify_package_subdirectories(
-<<<<<<< HEAD
-        package_path: pl.Path,
-        package_type: str,
-        package_name: str,
-        output_dir: pl.Path,
-        expected_folders: List[str]
-=======
     package_path: pl.Path,
     package_type: str,
     package_name: str,
     output_dir: pl.Path,
     expected_folders: List[str],
->>>>>>> 28f83bd6
 ):
     """
     Verify structure if the agent's dependency packages.
@@ -92,21 +84,12 @@
 
 
 def test_dependency_packages(
-<<<<<<< HEAD
-        package_builder,
-        tmp_path,
-        package_source_type,
-        package_source,
-        python_package_path,
-        agent_libs_package_path
-=======
     package_builder,
     tmp_path,
     package_source_type,
     package_source,
     python_package_path,
     agent_libs_package_path,
->>>>>>> 28f83bd6
 ):
     if package_source_type != "dir":
         pytest.skip("Only run when packages dir provided.")
@@ -148,17 +131,10 @@
 
 
 def _install_packages_from_files(
-<<<<<<< HEAD
-        python_package_path,
-        agent_libs_package_path,
-        package_type: str,
-        install_type: str,
-=======
     python_package_path,
     agent_libs_package_path,
     package_type: str,
     install_type: str,
->>>>>>> 28f83bd6
 ):
     if package_type == "deb":
         subprocess.check_call(
@@ -167,31 +143,18 @@
     elif package_type == "rpm":
         subprocess.check_call(
             ["rpm", "-i", str(python_package_path), str(agent_libs_package_path)],
-<<<<<<< HEAD
-            env={"LD_LIBRARY_PATH": "/lib64"}
-
-=======
             env={"LD_LIBRARY_PATH": "/lib64"},
->>>>>>> 28f83bd6
         )
     else:
         raise Exception(f"Unknown package type: {package_type}")
 
 
 def test_packages(
-<<<<<<< HEAD
-        package_builder,
-        package_source_type,
-        package_source,
-        python_package_path,
-        agent_libs_package_path,
-=======
     package_builder,
     package_source_type,
     package_source,
     python_package_path,
     agent_libs_package_path,
->>>>>>> 28f83bd6
 ):
 
     if package_source_type == "dir":
@@ -199,11 +162,7 @@
             python_package_path=python_package_path,
             agent_libs_package_path=agent_libs_package_path,
             package_type=package_builder.PACKAGE_TYPE,
-<<<<<<< HEAD
-            install_type="install"
-=======
             install_type="install",
->>>>>>> 28f83bd6
         )
 
     logger.info(
