# Copyright 2014-2020 Scalyr Inc.
#
# Licensed under the Apache License, Version 2.0 (the "License");
# you may not use this file except in compliance with the License.
# You may obtain a copy of the License at
#
#   http://www.apache.org/licenses/LICENSE-2.0
#
# Unless required by applicable law or agreed to in writing, software
# distributed under the License is distributed on an "AS IS" BASIS,
# WITHOUT WARRANTIES OR CONDITIONS OF ANY KIND, either express or implied.
# See the License for the specific language governing permissions and
# limitations under the License.
#
# This script installs Scalyr agent MSI package for windows.

# Enable strict mode and make sure we fail and exit with non zero on any error
Set-StrictMode -Version 3.0
Set-PSDebug -Strict

$ErrorActionPreference = "Stop"
$ProgressPreference = "SilentlyContinue"

{% if verbose -%}
Set-PSDebug -trace 2
{% endif -%}

function GetMSIVersion {
    param (
        [IO.FileInfo] $MSI
    )

    # this function gets version string from .msi package.
    if (!(Test-Path $MSI.FullName)) {
        throw "File '{0}' does not exist" -f $MSI.FullName
    }

    try {
        $windowsInstaller = New-Object -com WindowsInstaller.Installer
        $database = $windowsInstaller.GetType().InvokeMember(
            "OpenDatabase", "InvokeMethod", $Null,
            $windowsInstaller, @($MSI.FullName, 0)
        )

        $q = "SELECT Value FROM Property WHERE Property = 'ProductVersion'"
        $View = $database.GetType().InvokeMember(
            "OpenView", "InvokeMethod", $Null, $database, ($q)
        )

        $View.GetType().InvokeMember("Execute", "InvokeMethod", $Null, $View, $Null)
        $record = $View.GetType().InvokeMember( "Fetch", "InvokeMethod", $Null, $View, $Null )
        $version = $record.GetType().InvokeMember( "StringData", "GetProperty", $Null, $record, 1 )

        $View.GetType().InvokeMember("Close", "InvokeMethod", $Null, $View, $Null)

        return $version
    } catch {
        throw "Failed to get MSI file version: {0}." -f $_
    }
}

$msi_version=GetMSIVersion -MSI .\install_package.msi
# Method returns an object so we need to cast it to a String
$msi_version="$msi_version".Trim()
echo "Retrieved version: $msi_version"
<<<<<<< HEAD
=======

if ($msi_version -eq $null) {
    Throw "Unable to retrieve version from the msi package!"
}
>>>>>>> 22dc8c50

# install scalyr agent and wait until it is done.
Start-Process C:\Windows\System32\msiexec.exe -ArgumentList "/i install_package.msi /quiet /qn" -wait

# replace api_key and serverHost
(Get-Content "C:\Program Files (x86)\Scalyr\config\agent.json") `
    -replace 'REPLACE_THIS', '{{scalyr_api_key}}' |
  Out-File "C:\Program Files (x86)\Scalyr\config\agent.json";

# After string replacement we need to reencode config file without BOM
{% include "partial/reencode_config_without_bom.ps1.j2" %}

$Env:Path += ";C:\Program Files (x86)\Scalyr\bin"

# Backup originl config with the API key since we will reference it multiple times
Copy-Item "C:\Program Files (x86)\Scalyr\config\agent.json" -Destination "C:\Program Files (x86)\Scalyr\config\agent.json.org"

scalyr-agent-2 start;

Start-Sleep 5

<<<<<<< HEAD
=======
# Also verify we can start the agent using the cmd script we provide
echo ""
echo "Verifying agent status via cmdlet"
echo ""

# NOTE: We pipe a character to avoid PAUSE command waiting for the user input at the end
# and hanging
@() | ScalyrShell.cmd status;

if (!$?) {
    throw "Status command via cmdlet failed"
}

if ($LASTEXITCODE -ne 0) { Throw "Status command via cmdlet failed" }

echo ""
echo "cmdlet agent status verified"
echo ""

echo ""
echo "Verifying agent status via native scalyr-agent-2 binary"
echo ""

>>>>>>> 22dc8c50
$status_output=scalyr-agent-2 status -v;
echo $status_output

if ($LASTEXITCODE -ne 0) { Throw "Status command failed" }

Write-Output $status_output

<<<<<<< HEAD
if ($msi_version -eq $null) {
    Throw "Unable to retrieve version from the msi package!"
}

=======
>>>>>>> 22dc8c50
if ("$status_output" -notmatch "$msi_version")   {
    # If there is a an internal build, we need to check version string for the 'windows version' format.
    $version_numbers=$msi_version.Split(".");
    $version_first_part=$version_numbers[0..2] -join "\.";
    $version_second_part=$version_numbers[-1];
    $pattern=$version_first_part.Trim() + "\.[a-zA-Z]+[0-9]+\." + $version_second_part.Trim();
    $pattern=$pattern.Trim()

    if ("$status_output" -notmatch $pattern)
    {
        Throw "Can not find a matching version.";
    }
};

if ("$status_output" -notmatch "agent.log")   { Throw "Can not find agent log." };
if ("$status_output" -notmatch "windows_system_metrics")   { Throw "Can not find windows_system_metrics." };
if ("$status_output" -notmatch "windows_process_metrics")   { Throw "Can not find windows_process_metrics." };

<<<<<<< HEAD
# Ensure CA validation is not disabled with default install
=======
echo ""
echo "native agent status output verified"
echo ""

# Ensure CA validation is not disabled with default install
echo ""
echo "Verifying SSL cert validation is enabled by default"
echo ""

>>>>>>> 22dc8c50
$log_output=type "C:\Program Files (x86)\Scalyr\log\agent.log"

if ("$log_output" -match "sslverifyoff") { Throw "cert validation is disabled" };
if ("$log_output" -match "certificate validation has been disabled") { Throw "cert validation is disabled" };

<<<<<<< HEAD
=======
echo ""
echo "SSL check validation completed"
echo ""

>>>>>>> 22dc8c50
# Verify build_info file exists
echo ""
echo "Verifying build_info file exists"
echo ""

type "C:\Program Files (x86)\Scalyr\bin\build_info"
echo ""

echo ""
<<<<<<< HEAD
echo "Performing certificate validation and MITM checks"
echo ""

echo ""
echo "Peforming invalid ca_cert_path config option checks"
echo ""

(Get-Content "C:\Program Files (x86)\Scalyr\config\agent.json") `
    -replace 'server_attributes', 'ca_cert_path: "C:\\invalid\\ca_certs.crt", server_attributes' |
  Out-File "C:\Program Files (x86)\Scalyr\config\agent.json";

{% include "partial/reencode_config_without_bom.ps1.j2" %}

{% include "partial/restart_agent_and_remove_logs.ps1.j2" %}

echo ""
echo "Verifying agent.log"
echo ""

$log_output=type "C:\Program Files (x86)\Scalyr\log\agent.log"

if ("$log_output" -notmatch "ca_cert_path: C:\\invalid\\ca_certs.crt") { Throw "Invalid ca cert path, agent shouldnt have started" };
if ("$log_output" -notmatch "failedAgentMain") { Throw "Invalid ca cert path, agent shouldnt have started" };
if ("$log_output" -notmatch 'Invalid path "C:\\invalid\\ca_certs.crt" specified for the "ca_cert_path"') { Throw "Invalid ca cert path, agent shouldnt have started" };

echo ""
echo "agent.log output successfuly verified"
echo ""

Copy-Item "C:\Program Files (x86)\Scalyr\config\agent.json.org" -Destination "C:\Program Files (x86)\Scalyr\config\agent.json"

echo ""
echo "Performing MITM and hostname verification checks"
echo ""

Copy-Item "C:\Program Files (x86)\Scalyr\config\agent.json.org" -Destination "C:\Program Files (x86)\Scalyr\config\agent.json"

Add-Content "c:\windows\system32\drivers\etc\hosts" "3.226.192.129 invalid.mitm.should.fail.test.agent.scalyr.com"

(Get-Content "C:\Program Files (x86)\Scalyr\config\agent.json") `
    -replace 'server_attributes', 'scalyr_server: "https://invalid.mitm.should.fail.test.agent.scalyr.com:443", server_attributes' |
  Out-File "C:\Program Files (x86)\Scalyr\config\agent.json";

{% include "partial/reencode_config_without_bom.ps1.j2" %}

{% include "partial/restart_agent_and_remove_logs.ps1.j2" %}

echo ""
echo "Verifying agent status output"
echo ""

$status_output=scalyr-agent-2 status -v;
echo $status_output

if ("$status_output" -notmatch "Last successful communication with Scalyr: Never") { Throw "Invalid line found." };
if ("$status_output" -notmatch "Bytes uploaded successfully:               0") { Throw "Invalid line found." };
if ("$status_output" -notmatch "Last copy request size:                    0") { Throw "Invalid line found." };
if ("$status_output" -notmatch "Last copy response size:                   0") { Throw "Invalid line found." };
if ("$status_output" -notmatch "Last copy response status:                 client/connectionFailedCertHostnameValidationFailed") { Throw "Invalid line found." };

echo ""
echo "Status output successfuly verified."
echo ""

echo ""
echo "Verifying agent logs"
echo ""

$log_output=type "C:\Program Files (x86)\Scalyr\log\agent.log"

if ("$log_output" -notmatch "Failed to connect to") { Throw "Matching log line not found." };
if ("$log_output" -notmatch "because of server certificate validation error") { Throw "Matching log line not found." };
if ("$log_output" -notmatch "This likely indicates a MITM attack") { Throw "Matching log line not found." };

echo ""
echo "agent.log output successfuly verified"
echo ""

echo ""
echo "Performing cert signed by CA we dont trust checks"
echo ""

(Get-Content "C:\Program Files (x86)\Scalyr\config\agent.json") `
    -replace 'server_attributes', 'scalyr_server: "https://example.com:443", server_attributes' |
  Out-File "C:\Program Files (x86)\Scalyr\config\agent.json";

{% include "partial/reencode_config_without_bom.ps1.j2" %}

{% include "partial/restart_agent_and_remove_logs.ps1.j2" %}

echo ""
echo "Verifying agent status output"
echo ""

$status_output=scalyr-agent-2 status -v;
echo $status_output

if ("$status_output" -notmatch "Last successful communication with Scalyr: Never") { Throw "Invalid line found." };
if ("$status_output" -notmatch "Bytes uploaded successfully:               0") { Throw "Invalid line found." };
if ("$status_output" -notmatch "Last copy request size:                    0") { Throw "Invalid line found." };
if ("$status_output" -notmatch "Last copy response size:                   0") { Throw "Invalid line found." };
if ("$status_output" -notmatch "Last copy response status:                 client/connectionFailedSSLError") { Throw "Invalid line found." };

echo ""
echo "Status output successfuly verified."
echo ""

echo ""
echo "Verifying agent.log"
echo ""

$log_output=type "C:\Program Files (x86)\Scalyr\log\agent.log"

if ("$log_output" -notmatch "Failed to connect to") { Throw "CA cert validation should have failed" };
if ("$log_output" -notmatch "due to some SSL error") { Throw "CA cert validation should have failed" };
if ("$log_output" -notmatch "certificate verify failed") { Throw "CA cert validation should have failed" };

echo ""
echo "agent.log output successfuly verified"
=======
echo "build_info validation completed"
>>>>>>> 22dc8c50
echo ""<|MERGE_RESOLUTION|>--- conflicted
+++ resolved
@@ -63,13 +63,10 @@
 # Method returns an object so we need to cast it to a String
 $msi_version="$msi_version".Trim()
 echo "Retrieved version: $msi_version"
-<<<<<<< HEAD
-=======
 
 if ($msi_version -eq $null) {
     Throw "Unable to retrieve version from the msi package!"
 }
->>>>>>> 22dc8c50
 
 # install scalyr agent and wait until it is done.
 Start-Process C:\Windows\System32\msiexec.exe -ArgumentList "/i install_package.msi /quiet /qn" -wait
@@ -91,8 +88,6 @@
 
 Start-Sleep 5
 
-<<<<<<< HEAD
-=======
 # Also verify we can start the agent using the cmd script we provide
 echo ""
 echo "Verifying agent status via cmdlet"
@@ -116,7 +111,6 @@
 echo "Verifying agent status via native scalyr-agent-2 binary"
 echo ""
 
->>>>>>> 22dc8c50
 $status_output=scalyr-agent-2 status -v;
 echo $status_output
 
@@ -124,13 +118,6 @@
 
 Write-Output $status_output
 
-<<<<<<< HEAD
-if ($msi_version -eq $null) {
-    Throw "Unable to retrieve version from the msi package!"
-}
-
-=======
->>>>>>> 22dc8c50
 if ("$status_output" -notmatch "$msi_version")   {
     # If there is a an internal build, we need to check version string for the 'windows version' format.
     $version_numbers=$msi_version.Split(".");
@@ -149,41 +136,36 @@
 if ("$status_output" -notmatch "windows_system_metrics")   { Throw "Can not find windows_system_metrics." };
 if ("$status_output" -notmatch "windows_process_metrics")   { Throw "Can not find windows_process_metrics." };
 
-<<<<<<< HEAD
+echo ""
+echo "native agent status output verified"
+echo ""
+
 # Ensure CA validation is not disabled with default install
-=======
-echo ""
-echo "native agent status output verified"
-echo ""
-
-# Ensure CA validation is not disabled with default install
 echo ""
 echo "Verifying SSL cert validation is enabled by default"
 echo ""
 
->>>>>>> 22dc8c50
 $log_output=type "C:\Program Files (x86)\Scalyr\log\agent.log"
 
 if ("$log_output" -match "sslverifyoff") { Throw "cert validation is disabled" };
 if ("$log_output" -match "certificate validation has been disabled") { Throw "cert validation is disabled" };
 
-<<<<<<< HEAD
-=======
 echo ""
 echo "SSL check validation completed"
 echo ""
 
->>>>>>> 22dc8c50
 # Verify build_info file exists
 echo ""
 echo "Verifying build_info file exists"
 echo ""
 
 type "C:\Program Files (x86)\Scalyr\bin\build_info"
-echo ""
-
-echo ""
-<<<<<<< HEAD
+
+echo ""
+echo "build_info validation completed"
+echo ""
+
+echo ""
 echo "Performing certificate validation and MITM checks"
 echo ""
 
@@ -303,7 +285,4 @@
 
 echo ""
 echo "agent.log output successfuly verified"
-=======
-echo "build_info validation completed"
->>>>>>> 22dc8c50
 echo ""