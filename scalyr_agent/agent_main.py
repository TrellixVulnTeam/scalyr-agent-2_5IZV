#!/usr/bin/env python
# Copyright 2014 Scalyr Inc.
#
# Licensed under the Apache License, Version 2.0 (the "License");
# you may not use this file except in compliance with the License.
# You may obtain a copy of the License at
#
#   http://www.apache.org/licenses/LICENSE-2.0
#
# Unless required by applicable law or agreed to in writing, software
# distributed under the License is distributed on an "AS IS" BASIS,
# WITHOUT WARRANTIES OR CONDITIONS OF ANY KIND, either express or implied.
# See the License for the specific language governing permissions and
# limitations under the License.
# ------------------------------------------------------------------------
#
# flake8: noqa: E266
###
# chkconfig: 2345 98 02
# description: Manages the Scalyr Agent 2, which provides log copying
#     and basic system metric collection.
###
### BEGIN INIT INFO
# Provides: scalyr-agent-2
# Required-Start: $network
# Required-Stop: $network
# Default-Start: 2 3 4 5
# Default-Stop: 0 1 6
# Description: Manages the Scalyr Agent 2, which provides log copying
#     and back system metric collection.
### END INIT INFO
#
# author: Steven Czerwinski <czerwin@scalyr.com>
from __future__ import unicode_literals
from __future__ import print_function
from __future__ import absolute_import

__author__ = "czerwin@scalyr.com"

import traceback
import errno
import gc
import os
import sys
import time
import re
from io import open

try:
    from __scalyr__ import SCALYR_VERSION
    from __scalyr__ import scalyr_init
    from __scalyr__ import INSTALL_TYPE
    from __scalyr__ import DEV_INSTALL
    from __scalyr__ import MSI_INSTALL
except ImportError:
    from scalyr_agent.__scalyr__ import SCALYR_VERSION
    from scalyr_agent.__scalyr__ import scalyr_init
    from scalyr_agent.__scalyr__ import INSTALL_TYPE
    from scalyr_agent.__scalyr__ import DEV_INSTALL
    from scalyr_agent.__scalyr__ import MSI_INSTALL

# We must invoke this since we are an executable script.
scalyr_init()

import six

import scalyr_agent.scalyr_logging as scalyr_logging
import scalyr_agent.util as scalyr_util
import scalyr_agent.remote_shell as remote_shell

# We have to be careful to set this logger class very early in processing, even before other
# imports to ensure that any loggers created are AgentLoggers.
from scalyr_agent.monitors_manager import MonitorsManager
from scalyr_agent.scalyr_monitor import UnsupportedSystem

# Set up the main logger.  We set it up initially to log to standard out,
# but once we run fork off the daemon, we will use a rotating log file.
log = scalyr_logging.getLogger("scalyr_agent")

scalyr_logging.set_log_destination(use_stdout=True)


from optparse import OptionParser

from scalyr_agent.profiler import ScalyrProfiler
from scalyr_agent.scalyr_client import ScalyrClientSession
from scalyr_agent.copying_manager import CopyingManager
from scalyr_agent.configuration import Configuration
from scalyr_agent.util import RunState, ScriptEscalator
from scalyr_agent.agent_status import AgentStatus
from scalyr_agent.agent_status import ConfigStatus
from scalyr_agent.agent_status import OverallStats
from scalyr_agent.agent_status import GCStatus
from scalyr_agent.agent_status import report_status
from scalyr_agent.platform_controller import (
    PlatformController,
    AgentAlreadyRunning,
    CannotExecuteAsUser,
)
from scalyr_agent.platform_controller import AgentNotRunning
from scalyr_agent.build_info import get_build_revision


STATUS_FILE = "last_status"
STATUS_FORMAT_FILE = "status_format"

VALID_STATUS_FORMATS = ["text", "json"]

AGENT_LOG_FILENAME = "agent.log"

AGENT_NOT_RUNNING_MESSAGE = "The agent does not appear to be running."


def _update_disabled_until(config_value, current_time):
    if config_value is not None:
        return config_value + current_time
    else:
        return current_time


def _check_disabled(current_time, other_time, message):
    result = current_time < other_time
    if result:
        log.log(
            scalyr_logging.DEBUG_LEVEL_0,
            "%s disabled for %d more seconds" % (message, other_time - current_time),
        )
    return result


class ScalyrAgent(object):
    """Encapsulates the entire Scalyr Agent 2 application.
    """

    def __init__(self, platform_controller):
        """Initialize the object.

        @param platform_controller:  The controller for this platform.
        @type platform_controller: PlatformController
        """
        # NOTE:  This abstraction is not thread safe, but it does not need to be.  Even the calls to
        # create the status file are always issued on the main thread since that's how signals are handled.

        # The current config being used to run the agent.  This may not be the latest
        # version of the config, if that latest version had parsing errors.
        self.__config = None
        # The platform-specific controller that does things like fork daemon processes, sleeps, etc.
        self.__controller = platform_controller
        # A helper for running this script as another user if need be.
        self.__escalator = None

        # The DefaultPaths object for defining the default paths for various things like the log directory based on
        # the platform.
        self.__default_paths = platform_controller.default_paths

        self.__config_file_path = None

        # An extra directory for config snippets
        self.__extra_config_dir = None

        # If the current contents of the configuration file has errors in it, then this will be set to the config
        # object produced by reading it.
        self.__current_bad_config = None
        # The last time the configuration file was checked to see if it had changed.
        self.__last_config_check_time = None
        self.__start_time = None
        # The path where the agent log file is being written.
        self.__log_file_path = None
        # The current copying manager.
        self.__copying_manager = None
        # The current monitors manager.
        self.__monitors_manager = None
        # The current ScalyrClientSession to use for sending requests.
        self.__scalyr_client = None

        # Tracks whether or not the agent should still be running.  When a terminate signal is received,
        # the run state is set to false.  Threads are expected to notice this and finish as quickly as
        # possible.
        self.__run_state = None

        # Store references to the last value of the OverallStats instance
        self.__overall_stats = OverallStats()

        # Whether or not the unsafe debugging mode is running (meaning the RemoteShell is accepting connections
        # on the local host port and the memory profiler is turned on).  Note, this mode is very unsafe since
        # arbitrary python commands can be executed by any user on the system as the user running the agent.
        self.__unsafe_debugging_running = False
        # A reference to the remote shell debug server.
        self.__debug_server = None
        # Used below for a small cache for a slight optimization.
        self.__last_verify_config = None

        self.__no_fork = False
        self.__last_total_bytes_skipped = 0
        self.__last_total_bytes_copied = 0
        self.__last_total_bytes_pending = 0
        self.__last_total_rate_limited_time = 0

    @staticmethod
    def agent_run_method(controller, config_file_path, perform_config_check=False):
        """Begins executing the agent service on the current thread.

        This will not return until the service is requested to terminate.

        This method can be used as an entry point by PlatformControllers that cannot invoke the ``agent_run_method``
        argument passed in the ``start_agent_service`` method.  It immediately because execution of the service.

        @param controller: The controller to use to run the service.
        @param config_file_path: The path to the configuration file to use.
        @param perform_config_check:  If true, will check common configuration errors such as forgetting to
            provide an api token and raise an exception if they fail.

        @type controller: PlatformController
        @type config_file_path: six.text_type
        @type perform_config_check: bool

        @return: The return code when the agent exits.
        @rtype: int
        """

        class Options(object):
            pass

        my_options = Options()
        my_options.quiet = True
        my_options.verbose = False
        my_options.health_check = False
        my_options.status_format = "text"
        my_options.no_fork = True
        my_options.no_change_user = True
        my_options.no_check_remote = False
        my_options.extra_config_dir = None

        if perform_config_check:
            command = "inner_run_with_checks"
        else:
            command = "inner_run"
        try:
            return ScalyrAgent(controller).main(config_file_path, command, my_options)
        except Exception:
            log.exception("Agent failed while running.  Will be shutting down.")
            raise

    def main(self, config_file_path, command, command_options):
        """Run the Scalyr Agent.

        @param config_file_path: The path to the configuration file.
        @param command: The command passed in at the commandline for the agent to execute, such as 'start', 'stop', etc.
        @param command_options: The options from the commandline.  These will include 'quiet', 'verbose', etc.

        @type config_file_path: six.text_type
        @type command: six.text_type

        @return:  The exit status code to exit with, such as 0 for success.
        @rtype: int
        """
        quiet = command_options.quiet
        verbose = command_options.verbose
        health_check = command_options.health_check
        status_format = command_options.status_format
        extra_config_dir = command_options.extra_config_dir
        self.__no_fork = command_options.no_fork
        no_check_remote = False

        self.__extra_config_dir = Configuration.get_extra_config_dir(extra_config_dir)

        # We process for the 'version' command early since we do not need the configuration file for it.
        if command == "version":
            print("The Scalyr Agent 2 version is %s" % SCALYR_VERSION)
            return 0

        # Read the configuration file.  Fail if we can't read it, unless the command is stop or status.
        if config_file_path is None:
            config_file_path = self.__default_paths.config_file_path

        self.__config_file_path = config_file_path

        try:
            self.__config = self.__read_and_verify_config(config_file_path)

            # check if not a tty and override the no check remote variable
            if not sys.stdout.isatty():
                no_check_remote = not self.__config.check_remote_if_no_tty
        except Exception as e:
            # We ignore a bad configuration file for 'stop' and 'status' because sometimes you do just accidentally
            # screw up the config and you want to let the rest of the system work enough to do the stop or get the
            # status.
            if command != "stop" and command != "status":
                import traceback

                raise Exception(
                    "Error reading configuration file: %s\n"
                    "Terminating agent, please fix the configuration file and restart agent.\n%s"
                    % (six.text_type(e), traceback.format_exc())
                )
            else:
                self.__config = None
                print(
                    "Could not parse configuration file at '%s'" % config_file_path,
                    file=sys.stderr,
                )

        self.__controller.consume_config(self.__config, config_file_path)

        self.__escalator = ScriptEscalator(
            self.__controller,
            config_file_path,
            os.getcwd(),
            command_options.no_change_user,
        )

        if command_options.no_check_remote is not None:
            no_check_remote = True

        # noinspection PyBroadException
        try:
            # Execute the command.
            if command == "start":
                return self.__start(quiet, no_check_remote)
            elif command == "inner_run_with_checks":
                self.__perform_config_checks(no_check_remote)
                return self.__run(self.__controller)
            elif command == "inner_run":
                return self.__run(self.__controller)
            elif command == "stop":
                return self.__stop(quiet)
            elif command == "status" and not (verbose or health_check):
                return self.__status()
            elif command == "status" and (verbose or health_check):
                if self.__config is not None:
                    agent_data_path = self.__config.agent_data_path
                else:
                    agent_data_path = self.__default_paths.agent_data_path
                    print(
                        "Assuming agent data path is '%s'" % agent_data_path,
                        file=sys.stderr,
                    )
                return self.__detailed_status(
                    agent_data_path,
                    status_format=status_format,
                    health_check=health_check,
                )
            elif command == "restart":
                return self.__restart(quiet, no_check_remote)
            elif command == "condrestart":
                return self.__condrestart(quiet, no_check_remote)
            else:
                print('Unknown command given: "%s".' % command, file=sys.stderr)
                return 1
        except SystemExit:
            return 0
        except Exception as e:
            # We special case the inner_run_with checks since we know that exception is human-readable.
            if command == "inner_run_with_checks":
                raise e
            else:
                raise Exception(
                    "Caught exception when attempt to execute command %s.  Exception was %s"
                    % (command, six.text_type(e))
                )

    def __read_and_verify_config(self, config_file_path):
        """Reads the configuration and verifies it can be successfully parsed including the monitors existing and
        having valid configurations.

        @param config_file_path: The path to read the configuration from.
        @type config_file_path: six.text_type

        @return: The configuration object.
        @rtype: scalyr_agent.Configuration
        """
        config = self.__make_config(config_file_path)
        self.__verify_config(config)
        return config

    def __make_config(self, config_file_path):
        """Make Configuration object. Does not read nor verify.

        You must call ``__verify_config`` to read and fully verify the configuration.

        @param config_file_path: The path to read the configuration from.
        @type config_file_path: six.text_type

        @return: The configuration object.
        @rtype: scalyr_agent.Configuration
        """
        return Configuration(
            config_file_path,
            self.__default_paths,
            log,
            extra_config_dir=self.__extra_config_dir,
        )

    def __verify_config(
        self,
        config,
        disable_create_monitors_manager=False,
        disable_create_copying_manager=False,
        disable_cache_config=False,
    ):
        """Verifies the passed-in configuration object is valid, and that the referenced monitors exist and have
        valid configuration.

        @param config: The configuration object.
        @type config: scalyr_agent.Configuration
        @return: A boolean value indicating whether or not the configuration was fully verified
        """
        try:
            config.parse()

            if disable_create_monitors_manager:
                log.info("verify_config - creation of monitors manager disabled")
                return False

            monitors_manager = MonitorsManager(config, self.__controller)

            if disable_create_copying_manager:
                log.info("verify_config - creation of copying manager disabled")
                return False

            copying_manager = CopyingManager(config, monitors_manager.monitors)
            # To do the full verification, we have to create the managers.  However, this call does not need them,
            # but it is very likely the caller of this method will invoke ``__create_worker_thread`` next, so let's
            # save them for that call.  This helps us avoid having to read and instantiate the monitors multiple times.
            if disable_cache_config:
                log.info("verify_config - not caching verify_config results")
                self.__last_verify_config = None
                # return true here because config is verified, just not cached
                # this means the rest of the loop will continue but the config
                # will be verified again when the worker thread is created
                return True

            self.__last_verify_config = {
                "config": config,
                "monitors_manager": monitors_manager,
                "copying_manager": copying_manager,
            }
        except UnsupportedSystem as e:
            # We want to emit a better error message for this exception, so capture it here.
            raise Exception(
                "Configuration file uses a monitor that is not supported on this system Monitor '%s' "
                "cannot be used due to: %s.  If you require support for this monitor for your system, "
                "please e-mail contact@scalyr.com" % (e.monitor_name, six.text_type(e))
            )
        return True

    def __create_worker_thread(self, config):
        """Creates the worker thread that will run the copying and monitor managers for the specified configuration.

        @param config: The configuration object.
        @type config: scalyr_agent.Configuration

        @return: The worker thread object to use.  You must start it.
        @rtype: WorkerThread
        """
        # Use the cached results from __last_verify_config if available.  If not, force it to create them.
        if (
            self.__last_verify_config is None
            or self.__last_verify_config["config"] is not config
        ):
            self.__verify_config(config)

        # Apply any global config options
        if self.__last_verify_config and self.__last_verify_config.get("config", None):
            self.__last_verify_config["config"].apply_config()

        return WorkerThread(
            self.__last_verify_config["config"],
            self.__last_verify_config["copying_manager"],
            self.__last_verify_config["monitors_manager"],
        )

    def __perform_config_checks(self, no_check_remote):
        """Perform checks for common configuration errors.  Raises an exception with a human-readable message
        if any of the checks fail.

        In particular, this checks if (1) the user has actually entered an api_key, (2) the agent process can
        write to the logs directory, (3) we can send a request to the the configured scalyr server
        and (4) the api key is correct.
        """
        # Make sure the user has set an API key... a common step that can be forgotten.
        # If they haven't set it, it will have REPLACE_THIS as the value since that's what is in the template.
        if self.__config.api_key == "REPLACE_THIS" or self.__config.api_key == "":
            raise Exception(
                "Error, you have not set a valid api key in the configuration file.\n"
                'Edit the file %s and replace the value for "api_key" with a valid logs '
                "write key for your account.\n"
                "You can see your write logs keys at https://www.scalyr.com/keys"
                % self.__config.file_path
            )

        self.__verify_can_write_to_logs_and_data(self.__config)

        # Begin writing to the log once we confirm we are able to, so we can log any connection errors
        scalyr_logging.set_log_destination(
            use_disk=True,
            no_fork=self.__no_fork,
            stdout_severity=self.__config.stdout_severity,
            max_bytes=self.__config.log_rotation_max_bytes,
            backup_count=self.__config.log_rotation_backup_count,
            logs_directory=self.__config.agent_log_path,
            agent_log_file_path=AGENT_LOG_FILENAME,
        )

        # Send a test message to the server to make sure everything works.  If not, print a decent error message.
        if not no_check_remote:
            client = self.__create_client(quiet=True)
            try:
                ping_result = client.ping()
                if ping_result != "success":
                    if "badClientClockSkew" in ping_result:
                        # TODO:  The server does not yet send this error message, but it will in the future.
                        log.error(
                            "Sending request to the server failed due to bad clock skew.  The system "
                            "clock on this host is too far off from actual time. The agent will keep "
                            "trying to connect in the background."
                        )
                        print(
                            "Sending request to the server failed due to bad clock skew.  The system "
                            "clock on this host is too far off from actual time. The agent will keep "
                            "trying to connect in the background.",
                            file=sys.stderr,
                        )
                    elif "invalidApiKey" in ping_result:
                        # TODO:  The server does not yet send this error message, but it will in the future.
                        raise Exception(
                            "Sending request to the server failed due to an invalid API key.  This probably "
                            "means the 'api_key' field in configuration file  '%s' is not correct.  "
                            "Please visit https://www.scalyr.com/keys and copy a Write Logs key into the "
                            "'api_key' field in the configuration file"
                            % self.__config.file_path
                        )
                    else:
                        log.error(
                            "Failed to send request to the server.  The server address could be "
                            "wrong, there could be a network connectivity issue, or the provided "
                            "token could be incorrect. The agent will keep trying to connect in the "
                            "background. You can disable this check with --no-check-remote-server."
                        )
                        print(
                            "Failed to send request to the server.  The server address could be "
                            "wrong, there could be a network connectivity issue, or the provided "
                            "token could be incorrect. The agent will keep trying to connect in the "
                            "background. You can disable this check with --no-check-remote-server.",
                            file=sys.stderr,
                        )
            finally:
                client.close()

    def __start(self, quiet, no_check_remote):
        """Executes the start command.

        This will perform some initial checks to see if the agent can be started, such as making sure it can
        read and write to the logs and data directory, and that it can send a successful message to the
        Scalyr servers (therefore verifying the authentication token is correct.)

        After it determines that the agent is likely to be able to run, it will start the real agent.  If self.__no_fork
        is False, then a new process will be started in the background and this method will return.  Otherwise,
        this method will not return.

        @param quiet: True if output should be kept to a minimal and only record errors that occur.
        @param no_check_remote:  True if this method should not try to contact the remote Scalyr servers to
            verify connectivity.  If it does try to contact the remote servers and it cannot connect, then
            the script exits with a failure.
        @type quiet: bool
        @type no_check_remote: bool

        @return:  The exit status code for the process.
        @rtype: int
        """
        # First, see if we have to change the user that is executing this script to match the owner of the config.
        if self.__escalator.is_user_change_required():
            return self.__escalator.change_user_and_rerun_script(
                "start the scalyr agent"
            )

        # Make sure we do not try to start it up again.
        self.__fail_if_already_running()

        # noinspection PyBroadException
        try:
            self.__perform_config_checks(no_check_remote)
        except Exception as e:
            print(file=sys.stderr)
            traceback.print_exc(file=sys.stderr)
            print(
                "Terminating agent, please fix the error and restart the agent.",
                file=sys.stderr,
            )
            log.error("%s" % six.text_type(e))
            log.error("Terminating agent, please fix the error and restart the agent.")
            return 1

        if sys.version_info[:2] < (2, 6):
            print(
                "Warning, the Scalyr Agent will not support running on Python 2.4, 2.5 after Oct 2019",
                file=sys.stderr,
            )
            log.error(
                "Warning, the Scalyr Agent will not support running on Python 2.4, 2.5 after Oct 2019"
            )

        if not self.__no_fork:
            # Do one last check to just cut down on the window of race conditions.
            self.__fail_if_already_running()

            if not quiet:
                if no_check_remote:
                    print("Configuration verified, starting agent in background.")
                else:
                    print(
                        "Configuration and server connection verified, starting agent in background."
                    )
            self.__controller.start_agent_service(self.__run, quiet, fork=True)
        else:
            self.__controller.start_agent_service(self.__run, quiet, fork=False)

        return 0

    def __handle_terminate(self):
        """Invoked when the process is requested to shutdown, such as by a signal"""
        if self.__run_state.is_running():
            log.info("Received signal to shutdown, attempt to shutdown cleanly.")
            self.__run_state.stop()

    def __detailed_status(
        self, data_directory, status_format="text", health_check=False
    ):
        """Execute the status -v or -H command.

        This will request the current agent to dump its detailed status to a file in the data directory, which
        this process will then read.

        @param data_directory: The path to the data directory.
        @type data_directory: str

        @return:  An exit status code for the status command indicating success or failure.
        @rtype: int
        """
        # Health check ignores format but uses `json` under the hood
        if health_check:
            status_format = "json"

        if status_format not in VALID_STATUS_FORMATS:
            print(
                "Invalid status format: %s. Valid formats are: %s"
                % (status_format, ", ".join(VALID_STATUS_FORMATS))
            )
            return 1

        # First, see if we have to change the user that is executing this script to match the owner of the config.
        if self.__escalator.is_user_change_required():
            try:
                return self.__escalator.change_user_and_rerun_script(
                    "retrieved detailed status", handle_error=False
                )
            except CannotExecuteAsUser:
                # For now, we just ignore the error and try to get the status anyway.  This might work on Linux
                # platforms depending on permissions.  This is legacy behavior.
                pass

        try:
            self.__controller.is_agent_running(fail_if_not_running=True)
        except AgentNotRunning as e:
            print(AGENT_NOT_RUNNING_MESSAGE)
            print("%s" % six.text_type(e))
            return 1

        # The status works by sending telling the running agent to dump the status into a well known file and
        # then we read it from there, echoing it to stdout.
        if not os.path.isdir(data_directory):
            print(
                'Cannot get status due to bad config.  The data path "%s" is not a directory'
                % data_directory,
                file=sys.stderr,
            )
            return 1

        status_file = os.path.join(data_directory, STATUS_FILE)
        status_format_file = os.path.join(data_directory, STATUS_FORMAT_FILE)

        # This users needs to zero out the current status file (if it exists), so they need write access to it.
        # When we do create the status file, we give everyone read/write access, so it should not be an issue.
        if os.path.isfile(status_file) and not os.access(status_file, os.W_OK):
            print(
                "Cannot get status due to insufficient permissions.  The current user does not "
                'have write access to "%s" as required.' % status_file,
                file=sys.stderr,
            )
            return 1

        # Zero out the current file so that we can detect once the agent process has updated it.
        if os.path.isfile(status_file):
            f = open(status_file, "w")
            f.truncate(0)
            f.close()

        # Write the file with the format we need to use
        with open(status_format_file, "w") as fp:
            status_format = six.text_type(status_format)
            fp.write(status_format)

        # Signal to the running process.  This should cause that process to write to the status file
        result = self.__controller.request_agent_status()
        if result is not None:
            if result == errno.ESRCH:
                print(AGENT_NOT_RUNNING_MESSAGE, file=sys.stderr)
                return 1
            elif result == errno.EPERM:
                # TODO:  We probably should just get the name of the user running the agent and output it
                # here, instead of hard coding it to root.
                print(
                    "To view agent status, you must be running as the same user as the agent. "
                    "Try running this command as root or Administrator.",
                    file=sys.stderr,
                )
                return 2

        # We wait for five seconds at most to get the status.
        deadline = time.time() + 5

        # Now loop until we see it show up.
        while True:
            if os.path.isfile(status_file) and os.path.getsize(status_file) > 0:
                break

            if time.time() > deadline:
                if self.__config is not None:
                    agent_log = os.path.join(
                        self.__config.agent_log_path, AGENT_LOG_FILENAME
                    )
                else:
                    agent_log = os.path.join(
                        self.__default_paths.agent_log_path, AGENT_LOG_FILENAME
                    )
                print(
                    "Failed to get status within 5 seconds.  Giving up.  The agent process is "
                    "possibly stuck.  See %s for more details." % agent_log,
                    file=sys.stderr,
                )
                return 1

            time.sleep(0.03)

        if not os.access(status_file, os.R_OK):
            print(
                "Cannot get status due to insufficient permissions.  The current user does not "
                'have read access to "%s" as required.' % status_file,
                file=sys.stderr,
            )
            return 1

        return_code = 0
        fp = open(status_file)
        for line in fp:
            if not health_check:
                print(line.rstrip())

            if status_format == "json" or health_check:
                health_result = self.__find_health_result_in_status_json(line)
                if health_result:
                    if health_check:
                        print("Health check: %s" % health_result)
                    if health_result != "Good":
                        return_code = 2
                elif health_check:
                    print("Cannot get health check result.")
            elif (
                status_format == "text"
                and "Health check:" in line
<<<<<<< HEAD
                and "Good" not in line.rstrip()
=======
                and not re.match(r"^Health check\:\s+Good$", line.strip())
>>>>>>> bc71cc8e
            ):
                return_code = 2
        fp.close()
        return return_code

    @staticmethod
    def __find_health_result_in_status_json(line):
        try:
            status = scalyr_util.json_decode(line)
            if (
                "copying_manager_status" in status
                and "health_check_result" in status["copying_manager_status"]
            ):
                return status["copying_manager_status"]["health_check_result"]
        except ValueError:
            pass
        return None

    def __stop(self, quiet):
        """Stop the current agent.

        @param quiet: Whether or not only errors should be written to stdout.
        @type quiet: bool

        @return: the exit status code
        @rtype: int
        """
        # First, see if we have to change the user that is executing this script to match the owner of the config.
        if self.__escalator.is_user_change_required():
            return self.__escalator.change_user_and_rerun_script(
                "stop the scalyr agent"
            )

        try:
            self.__controller.is_agent_running(fail_if_not_running=True)
            status = self.__controller.stop_agent_service(quiet)
            return status
        except AgentNotRunning as e:
            print(
                "Failed to stop the agent because it does not appear to be running.",
                file=sys.stderr,
            )
            print("%s" % six.text_type(e), file=sys.stderr)
            return 0  # For the sake of restart, we need to return non-error code here.

    def __status(self):
        """Execute the 'status' command to indicate if the agent is running or not.

        @return: The exit status code.  It will return zero only if it is running.
        @rtype: int
        """
        if self.__controller.is_agent_running():
            print('The agent is running. For details, use "scalyr-agent-2 status -v".')
            return 0
        else:
            print(AGENT_NOT_RUNNING_MESSAGE)
            return 4

    def __condrestart(self, quiet, no_check_remote):
        """Execute the 'condrestart' command which will only restart the agent if it is already running.
        self.__no_form determines if this method should not fork a separate process to run the agent, but run it
        directly instead.  If it is False, then a daemon process will be forked and will run the agent.

        @param quiet: True if output should be kept to a minimal and only record errors that occur.
        @param no_check_remote:  True if this method should not try to contact the remote Scalyr servers to
            verify connectivity.  If it does try to contact the remote servers and it cannot connect, then
            the script exits with a failure.

        @type quiet: bool
        @type no_check_remote: bool

        @return: the exit status code
        @rtype: int
        """
        # First, see if we have to change the user that is executing this script to match the owner of the config.
        if self.__escalator.is_user_change_required():
            return self.__escalator.change_user_and_rerun_script(
                "restart the scalyr agent"
            )

        if self.__controller.is_agent_running():
            if not quiet:
                print("Agent is running, restarting now.")
            if self.__stop(quiet) != 0:
                print(
                    "Failed to stop the running agent.  Cannot restart until it is killed.",
                    file=sys.stderr,
                )
                return 1

            return self.__start(quiet, no_check_remote)
        elif not quiet:
            print("Agent is not running, not restarting.")
            return 0
        else:
            return 0

    def __restart(self, quiet, no_check_remote):
        """Execute the 'restart' which will start the agent, stopping the existing agent if it is running.
        self.__no_fork determines if this method should not fork a separate process to run the agent, but run it
        directly instead.  If it is False, then a daemon process will be forked and will run the agent.

        @param quiet: True if output should be kept to a minimal and only record errors that occur.
        @param no_check_remote:  True if this method should not try to contact the remote Scalyr servers to
            verify connectivity.  If it does try to contact the remote servers and it cannot connect, then
            the script exits with a failure.

        @type quiet: bool
        @type no_check_remote: bool

        @return: the exit status code, zero if it was successfully restarted, non-zero if it was not running or
            could not be started.
        @rtype: int
        """
        # First, see if we have to change the user that is executing this script to match the owner of the config.
        if self.__escalator.is_user_change_required():
            return self.__escalator.change_user_and_rerun_script(
                "restart the scalyr agent"
            )

        if self.__controller.is_agent_running():
            if not quiet:
                print("Agent is running, stopping it now.")
            if self.__stop(quiet) != 0:
                print(
                    "Failed to stop the running agent.  Cannot restart until it is killed",
                    file=sys.stderr,
                )
                return 1

        return self.__start(quiet, no_check_remote)

    def __print_force_https_message(self, scalyr_server, raw_scalyr_server):
        """Convenience function for printing a message stating whether the scalyr_server was forced to use https"""
        if scalyr_server != raw_scalyr_server:
            log.info(
                "Forcing https protocol for server url: %s -> %s.  You can prevent this by setting the `allow_http` global config option, but be mindful that there are security implications with doing this, including tramsitting your Scalyr api key over an insecure connection."
                % (raw_scalyr_server, scalyr_server)
            )

    def __run(self, controller):
        """Runs the Scalyr Agent 2.

        This method will not return until a TERM signal is received or a fatal error occurs.

        @param controller The controller that started this agent service.
        @type controller: PlatformController

        @return: the exit status code
        @rtype: int
        """

        self.__start_time = time.time()
        controller.register_for_termination(self.__handle_terminate)

        # Register handler for when we get an interrupt signal.  That indicates we should dump the status to
        # a file because a user has run the 'detailed_status' command.
        self.__controller.register_for_status_requests(self.__report_status_to_file)

        # The stats we track for the lifetime of the agent.  This variable tracks the accumulated stats since the
        # last stat reset (the stats get reset every time we read a new configuration).
        base_overall_stats = OverallStats()

        # We only emit the overall stats once ever ten minutes.  Track when we last reported it.
        last_overall_stats_report_time = self.__start_time
        # We only emit the bandwidth stats once every minute.  Track when we last reported it.
        last_bw_stats_report_time = self.__start_time
        # We only emit the copying_manager stats once every 5 minutes.  Track when we last reported it.
        last_copy_manager_stats_report_time = self.__start_time

        # The thread that runs the monitors and and the log copier.
        worker_thread = None

        try:
            # noinspection PyBroadException
            try:
                self.__run_state = RunState()
                self.__log_file_path = os.path.join(
                    self.__config.agent_log_path, AGENT_LOG_FILENAME
                )
                scalyr_logging.set_log_destination(
                    use_disk=True,
                    no_fork=self.__no_fork,
                    stdout_severity=self.__config.stdout_severity,
                    max_bytes=self.__config.log_rotation_max_bytes,
                    backup_count=self.__config.log_rotation_backup_count,
                    logs_directory=self.__config.agent_log_path,
                    agent_log_file_path=AGENT_LOG_FILENAME,
                )

                self.__update_debug_log_level(self.__config.debug_level)

                # We record where the log file currently is so that we can (in the worse case) start copying it
                # from this position.  That way we capture the first 'Starting scalyr agent' call.
                agent_log_position = self.__get_file_initial_position(
                    self.__log_file_path
                )
                if agent_log_position is not None:
                    logs_initial_positions = {self.__log_file_path: agent_log_position}
                else:
                    logs_initial_positions = None

                # 2->TODO it was very helpful to see what python version does agent run on. Maybe we can keep it?
                python_version_str = sys.version.replace("\n", "")
                build_revision = get_build_revision()

                # TODO: Why do we log the same line under info and debug? Intentional?
                msg = (
                    "Starting scalyr agent... (version=%s) (revision=%s) %s (Python version: %s)"
                    % (
                        SCALYR_VERSION,
                        build_revision,
                        scalyr_util.get_pid_tid(),
                        python_version_str,
                    )
                )

                log.info(msg)
                log.log(scalyr_logging.DEBUG_LEVEL_1, msg)

                self.__controller.emit_init_log(log, self.__config.debug_init)

                self.__start_or_stop_unsafe_debugging()

                scalyr_server = self.__config.scalyr_server
                raw_scalyr_server = self.__config.raw_scalyr_server
                self.__print_force_https_message(scalyr_server, raw_scalyr_server)

                self.__config.print_useful_settings()

                self.__scalyr_client = self.__create_client()

                def start_worker_thread(config, logs_initial_positions=None):
                    wt = self.__create_worker_thread(config)
                    # attach callbacks before starting monitors
                    wt.monitors_manager.set_user_agent_augment_callback(
                        self.__scalyr_client.augment_user_agent
                    )
                    wt.start(self.__scalyr_client, logs_initial_positions)
                    return wt, wt.copying_manager, wt.monitors_manager

                (
                    worker_thread,
                    self.__copying_manager,
                    self.__monitors_manager,
                ) = start_worker_thread(self.__config, logs_initial_positions)

                # JSON library setting is applied as part of __create_worker_thread method
                log.log(
                    scalyr_logging.DEBUG_LEVEL_0,
                    'Using JSON library "%s"' % (scalyr_util.get_json_lib()),
                )

                log.log(
                    scalyr_logging.DEBUG_LEVEL_0,
                    'Using "%s" compression algorithm with level "%s"'
                    % (self.__config.compression_type, self.__config.compression_level),
                )

                current_time = time.time()

                disable_all_config_updates_until = _update_disabled_until(
                    self.__config.disable_all_config_updates, current_time
                )
                disable_verify_config_until = _update_disabled_until(
                    self.__config.disable_verify_config, current_time
                )
                disable_config_equivalence_check_until = _update_disabled_until(
                    self.__config.disable_config_equivalence_check, current_time
                )
                disable_verify_can_write_to_logs_until = _update_disabled_until(
                    self.__config.disable_verify_can_write_to_logs, current_time
                )
                disable_config_reload_until = _update_disabled_until(
                    self.__config.disable_config_reload, current_time
                )
                disable_verify_config_create_monitors_manager_until = _update_disabled_until(
                    self.__config.disable_verify_config_create_monitors_manager,
                    current_time,
                )
                disable_verify_config_create_copying_manager_until = _update_disabled_until(
                    self.__config.disable_verify_config_create_copying_manager,
                    current_time,
                )

                config_change_check_interval = (
                    self.__config.config_change_check_interval
                )

                gc_interval = self.__config.garbage_collect_interval
                last_gc_time = current_time

                prev_server = scalyr_server

                profiler = ScalyrProfiler(self.__config)

                while not self.__run_state.sleep_but_awaken_if_stopped(
                    config_change_check_interval
                ):
                    current_time = time.time()
                    self.__last_config_check_time = current_time

                    profiler.update(self.__config, current_time)

                    if self.__config.disable_overall_stats:
                        log.log(scalyr_logging.DEBUG_LEVEL_0, "overall stats disabled")
                    else:
                        # Log the overall stats once every 10 mins (by default)
                        log_stats_delta = self.__config.overall_stats_log_interval
                        if (
                            current_time
                            > last_overall_stats_report_time + log_stats_delta
                        ):
                            self.__overall_stats = self.__calculate_overall_stats(
                                base_overall_stats,
                            )
                            self.__log_overall_stats(self.__overall_stats)
                            last_overall_stats_report_time = current_time

                    if self.__config.disable_bandwidth_stats:
                        log.log(
                            scalyr_logging.DEBUG_LEVEL_0, "bandwidth stats disabled"
                        )
                    else:
                        # Log the bandwidth-related stats once every minute:
                        log_stats_delta = self.__config.bandwidth_stats_log_interval
                        if current_time > last_bw_stats_report_time + log_stats_delta:
                            self.__overall_stats = self.__calculate_overall_stats(
                                base_overall_stats
                            )

                            self.__log_bandwidth_stats(
                                self.__calculate_overall_stats(self.__overall_stats)
                            )
                            last_bw_stats_report_time = current_time

                    if self.__config.disable_copy_manager_stats:
                        log.log(
                            scalyr_logging.DEBUG_LEVEL_0, "copy manager stats disabled"
                        )
                    else:
                        # Log the copy manager stats once every 5 mins (by default)
                        log_stats_delta = (
                            self.__config.copying_manager_stats_log_interval
                        )
                        if (
                            current_time
                            > last_copy_manager_stats_report_time + log_stats_delta
                        ):
                            self.__overall_stats = self.__calculate_overall_stats(
                                base_overall_stats, copy_manager_warnings=True,
                            )
                            self.__log_copy_manager_stats(self.__overall_stats)
                            last_copy_manager_stats_report_time = current_time

                    log.log(
                        scalyr_logging.DEBUG_LEVEL_1,
                        "Checking for any changes to config file",
                    )
                    new_config = None
                    try:
                        if _check_disabled(
                            current_time,
                            disable_all_config_updates_until,
                            "all config updates",
                        ):
                            continue

                        new_config = self.__make_config(self.__config_file_path)
                        # TODO:  By parsing the configuration file, we are doing a lot of work just to have it thrown
                        # out in a few seconds when we discover it is equivalent to the previous one.  Maybe we should
                        # rework the equivalence so that it can work on the raw files, but this is difficult since
                        # we need to parse the main configuration file to at least get the fragment directory.  For
                        # now, we will just wait this work.  We only do it once every 30 secs anyway.

                        if _check_disabled(
                            current_time, disable_verify_config_until, "verify config"
                        ):
                            continue

                        disable_create_monitors_manager = _check_disabled(
                            current_time,
                            disable_verify_config_create_monitors_manager_until,
                            "verify config create monitors manager",
                        )
                        disable_create_copying_manager = _check_disabled(
                            current_time,
                            disable_verify_config_create_copying_manager_until,
                            "verify config create copying manager",
                        )
                        disable_cache_config = (
                            self.__config.disable_verify_config_cache_config
                        )
                        verified = self.__verify_config(
                            new_config,
                            disable_create_monitors_manager=disable_create_monitors_manager,
                            disable_create_copying_manager=disable_create_copying_manager,
                            disable_cache_config=disable_cache_config,
                        )

                        # Skip the rest of the loop if the config wasn't fully verified because
                        # later code relies on the config being fully validated
                        if not verified:
                            continue

                        if self.__config.disable_update_debug_log_level:
                            log.log(
                                scalyr_logging.DEBUG_LEVEL_0,
                                "update debug_log_level disabled",
                            )
                        else:
                            # Update the debug_level based on the new config.. we always update it.
                            self.__update_debug_log_level(new_config.debug_level)

                        # see if we need to perform a garbage collection
                        if gc_interval > 0 and current_time > (
                            last_gc_time + gc_interval
                        ):
                            gc.collect()
                            last_gc_time = current_time

                        if self.__config.enable_gc_stats:
                            # If GC stats are enabled, enable tracking uncollectable objects
                            if gc.get_debug() == 0:
                                log.log(
                                    scalyr_logging.DEBUG_LEVEL_5,
                                    "Enabling GC debug mode",
                                )
                                gc.set_debug(gc.DEBUG_UNCOLLECTABLE)
                        else:
                            if gc.get_debug() != 0:
                                log.log(
                                    scalyr_logging.DEBUG_LEVEL_5,
                                    "Disabling GC debug mode",
                                )
                                gc.set_debug(0)

                        if _check_disabled(
                            current_time,
                            disable_config_equivalence_check_until,
                            "config equivalence check",
                        ):
                            continue

                        if self.__current_bad_config is None and new_config.equivalent(
                            self.__config, exclude_debug_level=True
                        ):
                            log.log(
                                scalyr_logging.DEBUG_LEVEL_1,
                                "Config was not different than previous",
                            )
                            continue

                        if _check_disabled(
                            current_time,
                            disable_verify_can_write_to_logs_until,
                            "verify check for writing to logs and data",
                        ):
                            continue

                        self.__verify_can_write_to_logs_and_data(new_config)

                    except Exception as e:
                        if self.__current_bad_config is None:
                            log.error(
                                "Bad configuration file seen.  Ignoring, using last known good configuration file.  "
                                'Exception was "%s"',
                                six.text_type(e),
                                error_code="badConfigFile",
                            )
                        self.__current_bad_config = new_config
                        log.log(
                            scalyr_logging.DEBUG_LEVEL_1,
                            "Config could not be read or parsed",
                        )
                        continue

                    if _check_disabled(
                        current_time, disable_config_reload_until, "config reload"
                    ):
                        continue

                    log.log(
                        scalyr_logging.DEBUG_LEVEL_1,
                        "Config was different than previous.  Reloading.",
                    )
                    # We are about to reset the current workers and ScalyrClientSession, so we will lose their
                    # contribution to the stats, so recalculate the base.
                    base_overall_stats = self.__calculate_overall_stats(
                        base_overall_stats
                    )
                    log.info("New configuration file seen.")
                    log.info("Stopping copying and metrics threads.")
                    worker_thread.stop()

                    worker_thread = None

                    new_config.print_useful_settings(self.__config)

                    self.__config = new_config
                    self.__controller.consume_config(new_config, new_config.file_path)

                    self.__start_or_stop_unsafe_debugging()

                    # get the server and the raw server to see if we forced https
                    scalyr_server = self.__config.scalyr_server
                    raw_scalyr_server = self.__config.raw_scalyr_server

                    # only print a message if this is the first time we have seen this scalyr_server
                    # and the server field is different from the raw server field
                    if scalyr_server != prev_server:
                        self.__print_force_https_message(
                            scalyr_server, raw_scalyr_server
                        )

                    prev_server = scalyr_server

                    self.__scalyr_client = self.__create_client()

                    log.info("Starting new copying and metrics threads")
                    (
                        worker_thread,
                        self.__copying_manager,
                        self.__monitors_manager,
                    ) = start_worker_thread(new_config)

                    self.__current_bad_config = None
                    config_change_check_interval = (
                        self.__config.config_change_check_interval
                    )
                    gc_interval = self.__config.garbage_collect_interval

                    disable_all_config_updates_until = _update_disabled_until(
                        self.__config.disable_all_config_updates, current_time
                    )
                    disable_verify_config_until = _update_disabled_until(
                        self.__config.disable_verify_config, current_time
                    )
                    disable_config_equivalence_check_until = _update_disabled_until(
                        self.__config.disable_config_equivalence_check, current_time
                    )
                    disable_verify_can_write_to_logs_until = _update_disabled_until(
                        self.__config.disable_verify_can_write_to_logs, current_time
                    )
                    disable_config_reload_until = _update_disabled_until(
                        self.__config.disable_config_reload, current_time
                    )
                    disable_verify_config_create_monitors_manager_until = _update_disabled_until(
                        self.__config.disable_verify_config_create_monitors_manager,
                        current_time,
                    )
                    disable_verify_config_create_copying_manager_until = _update_disabled_until(
                        self.__config.disable_verify_config_create_copying_manager,
                        current_time,
                    )

                # Log the stats one more time before we terminate.
                self.__log_overall_stats(
                    self.__calculate_overall_stats(base_overall_stats)
                )

            except Exception:
                log.exception(
                    "Main run method for agent failed due to exception",
                    error_code="failedAgentMain",
                )
        finally:
            if worker_thread is not None:
                worker_thread.stop()

            # NOTE: We manually call close_handlers() here instead of registering it to call it as
            # part of run state stop routine.
            # The reason for that is that run state stop callbacks are called before we get here
            # which means that some messages which are produced after that and before fully shutting
            # down are lost and not logged.
            scalyr_logging.close_handlers()

    def __fail_if_already_running(self):
        """If the agent is already running, prints an appropriate error message and exits the process.
        """
        try:
            self.__controller.is_agent_running(fail_if_running=True)
        except AgentAlreadyRunning as e:
            print(
                "Failed to start agent because it is already running.", file=sys.stderr
            )
            print("%s" % six.text_type(e), file=sys.stderr)
            sys.exit(4)

    def __update_debug_log_level(self, debug_level):
        """Updates the debug log level of the agent.
        @param debug_level: The debug level, ranging from 0 (no debug) to 5.

        @type debug_level: int
        """
        levels = [
            scalyr_logging.DEBUG_LEVEL_0,
            scalyr_logging.DEBUG_LEVEL_1,
            scalyr_logging.DEBUG_LEVEL_2,
            scalyr_logging.DEBUG_LEVEL_3,
            scalyr_logging.DEBUG_LEVEL_4,
            scalyr_logging.DEBUG_LEVEL_5,
        ]

        scalyr_logging.set_log_level(levels[debug_level])

    def __create_client(self, quiet=False):
        """Creates and returns a new client to the Scalyr servers.

        @param quiet: If true, only errors should be written to stdout.
        @type quiet: bool

        @return: The client to use for sending requests to Scalyr, using the server address and API write logs
            key in the configuration file.
        @rtype: ScalyrClientSession
        """
        if self.__config.verify_server_certificate:
            is_dev_install = INSTALL_TYPE == DEV_INSTALL
            is_dev_or_msi_install = INSTALL_TYPE in [DEV_INSTALL, MSI_INSTALL]

            ca_file = self.__config.ca_cert_path
            intermediate_certs_file = self.__config.intermediate_certs_path

            # Validate provided CA cert file and intermediate cert file exists. If they don't
            # exist, throw and fail early and loudly
            if not is_dev_install and not os.path.isfile(ca_file):
                raise ValueError(
                    'Invalid path "%s" specified for the "ca_cert_path" config '
                    "option: file does not exist" % (ca_file)
                )

            # NOTE: We don't include intermediate certs in the Windows binary so we skip that check
            # under the MSI / Windows install
            if not is_dev_or_msi_install and not os.path.isfile(
                intermediate_certs_file
            ):
                raise ValueError(
                    'Invalid path "%s" specified for the '
                    '"intermediate_certs_path" config '
                    "option: file does not exist" % (intermediate_certs_file)
                )
        else:
            ca_file = None
            intermediate_certs_file = None
        use_requests_lib = self.__config.use_requests_lib
        return ScalyrClientSession(
            self.__config.scalyr_server,
            self.__config.api_key,
            SCALYR_VERSION,
            quiet=quiet,
            request_deadline=self.__config.request_deadline,
            ca_file=ca_file,
            intermediate_certs_file=intermediate_certs_file,
            use_requests_lib=use_requests_lib,
            compression_type=self.__config.compression_type,
            compression_level=self.__config.compression_level,
            proxies=self.__config.network_proxies,
            disable_send_requests=self.__config.disable_send_requests,
            disable_logfile_addevents_format=self.__config.disable_logfile_addevents_format,
            enforce_monotonic_timestamps=self.__config.enforce_monotonic_timestamps,
        )

    def __get_file_initial_position(self, path):
        """Returns the file size for the specified file.

        @param path: The path of the file
        @type path: str

        @return: The file size
        @rtype: int
        """
        try:
            return os.path.getsize(path)
        except OSError as e:
            if e.errno == errno.EPERM:
                log.warn("Insufficient permissions to read agent logs initial position")
                return None
            elif e.errno == errno.ENOENT:
                # If file doesn't exist, just return 0 as its initial position
                return 0
            else:
                log.exception("Error trying to read agent logs initial position")
                return None

    def __verify_can_write_to_logs_and_data(self, config):
        """Checks to make sure the user account running the agent has permission to read and write files
        to the log and data directories as specified in the config.

        If any verification fails, an exception is raised.

        @param config: The configuration
        @type config: Configuration
        """

        if self.__controller.install_type == DEV_INSTALL:
            # The agent is running from source, make sure that its directories exist.
            if not os.path.exists(config.agent_log_path):
                os.makedirs(config.agent_log_path)
            if not os.path.exists(config.agent_data_path):
                os.makedirs(config.agent_data_path)

        if not os.path.isdir(config.agent_log_path):
            raise Exception(
                "The agent log directory '%s' does not exist." % config.agent_log_path
            )

        if not os.access(config.agent_log_path, os.W_OK):
            raise Exception(
                "User cannot write to agent log directory '%s'." % config.agent_log_path
            )

        if not os.path.isdir(config.agent_data_path):
            raise Exception(
                "The agent data directory '%s' does not exist." % config.agent_data_path
            )

        if not os.access(config.agent_data_path, os.W_OK):
            raise Exception(
                "User cannot write to agent data directory '%s'."
                % config.agent_data_path
            )

    def __start_or_stop_unsafe_debugging(self):
        """Starts or stops the debugging tool.

        This runs a thread that listens to a server port and connects any incoming connection to a shell
        that can be used to execute Python commands to investigate issues on the live server.

        Since opening up a socket is dangerous, we control this with a configuration option and only use it
        when really needed.
        """
        should_be_running = self.__config.use_unsafe_debugging

        if should_be_running and not self.__unsafe_debugging_running:
            self.__unsafe_debugging_running = True
            self.__debug_server = remote_shell.DebugServer()
            self.__debug_server.start()
        elif not should_be_running and self.__unsafe_debugging_running:
            if self.__debug_server is not None:
                self.__debug_server.stop()
                self.__debug_server = None
            self.__unsafe_debugging_running = False

    def __generate_status(self, warn_on_rate_limit=False):
        """Generates the server status object and returns it.

        The returned status object is used to create the detailed status page.

        @return: The status object filled in with the values from the current agent.
        @rtype: AgentStatus
        """
        # Basic agent stats first.
        result = AgentStatus()
        result.launch_time = self.__start_time
        result.user = self.__controller.get_current_user()
        result.revision = get_build_revision()
        result.version = SCALYR_VERSION
        result.server_host = self.__config.server_attributes["serverHost"]
        result.compression_type = self.__config.compression_type
        result.compression_level = self.__config.compression_level
        result.scalyr_server = self.__config.scalyr_server
        result.log_path = self.__log_file_path
        result.python_version = sys.version.replace("\n", "")

        # Describe the status of the configuration file.
        config_result = ConfigStatus()
        result.config_status = config_result

        config_result.last_check_time = self.__last_config_check_time
        if self.__current_bad_config is not None:
            config_result.path = self.__current_bad_config.file_path
            config_result.additional_paths = list(
                self.__current_bad_config.additional_file_paths
            )
            config_result.last_read_time = self.__current_bad_config.read_time
            config_result.status = "Error, using last good configuration"
            config_result.last_error = self.__current_bad_config.last_error
            config_result.last_good_read = self.__config.read_time
            config_result.last_check_time = self.__last_config_check_time
        else:
            config_result.path = self.__config.file_path
            config_result.additional_paths = list(self.__config.additional_file_paths)
            config_result.last_read_time = self.__config.read_time
            config_result.status = "Good"
            config_result.last_error = None
            config_result.last_good_read = self.__config.read_time

        # Include the copying and monitors status.
        if self.__copying_manager is not None:
            result.copying_manager_status = self.__copying_manager.generate_status(
                warn_on_rate_limit=warn_on_rate_limit
            )
        if self.__monitors_manager is not None:
            result.monitor_manager_status = self.__monitors_manager.generate_status()

        # Include GC stats (if enabled)
        if self.__config.enable_gc_stats:
            gc_stats = GCStatus()
            gc_stats.garbage = len(gc.garbage)
            result.gc_stats = gc_stats

        return result

    def __log_overall_stats(self, overall_stats):
        """Logs the agent_status message that we periodically write to the agent log to give overall stats.

        This includes such metrics as the number of logs being copied, the total bytes copied, the number of
        running monitors, etc.

        @param overall_stats: The overall stats for the agent.
        @type overall_stats: OverallStats
        """
        stats = overall_stats
        log.info(
            'agent_status launch_time="%s" version="%s" watched_paths=%ld copying_paths=%ld total_bytes_copied=%ld '
            "total_bytes_skipped=%ld total_bytes_subsampled=%ld total_redactions=%ld total_bytes_failed=%ld "
            "total_copy_request_errors=%ld total_monitor_reported_lines=%ld running_monitors=%ld dead_monitors=%ld "
            "user_cpu_=%f system_cpu=%f ram_usage=%ld skipped_new_bytes=%ld skipped_preexisting_bytes=%ld "
            "total_bytes_pending=%ld"
            % (
                scalyr_util.format_time(stats.launch_time),
                stats.version,
                stats.num_watched_paths,
                stats.num_copying_paths,
                stats.total_bytes_copied,
                stats.total_bytes_skipped,
                stats.total_bytes_subsampled,
                stats.total_redactions,
                stats.total_bytes_failed,
                stats.total_copy_requests_errors,
                stats.total_monitor_reported_lines,
                stats.num_running_monitors,
                stats.num_dead_monitor,
                stats.user_cpu,
                stats.system_cpu,
                stats.rss_size,
                stats.skipped_new_bytes,
                stats.skipped_preexisting_bytes,
                stats.total_bytes_pending,
            )
        )

    def __log_bandwidth_stats(self, overall_stats):
        """Logs the agent_requests message that we periodically write to the agent log to give overall request
        stats.

        This includes such metrics the total bytes sent and received, failed requests, etc.

        @param overall_stats: The overall stats for the agent.
        @type overall_stats: OverallStats
        """
        stats = overall_stats
        # Ok, this is cheating, but we are going to hide some debug information in this line when it is turned on.
        if self.__config.debug_init:
            extra = " is_agent=%d" % self.__controller.is_agent()
        else:
            extra = ""

        log.info(
            "agent_requests requests_sent=%ld requests_failed=%ld bytes_sent=%ld compressed_bytes_sent=%ld bytes_received=%ld "
            "request_latency_secs=%lf connections_created=%ld%s"
            % (
                stats.total_requests_sent,
                stats.total_requests_failed,
                stats.total_request_bytes_sent,
                stats.total_compressed_request_bytes_sent,
                stats.total_response_bytes_received,
                stats.total_request_latency_secs,
                stats.total_connections_created,
                extra,
            )
        )

    def __log_copy_manager_stats(self, overall_stats):
        """Logs the copy_manager_status message that we periodically write to the agent log to give copying manager
        stats.

        This includes such metrics as the amount of times through the main loop and time spent in various sections.

        @param overall_stats: The overall stats for the agent.
        @type overall_stats: OverallStats
        """
        stats = overall_stats

        log.info(
            "copy_manager_status total_copy_iterations=%ld total_read_time=%lf total_compression_time=%lf total_waiting_time=%lf total_blocking_response_time=%lf "
            "total_request_time=%lf total_pipelined_requests=%ld avg_bytes_produced_rate=%lf avg_bytes_copied_rate=%lf"
            % (
                stats.total_copy_iterations,
                stats.total_read_time,
                stats.total_compression_time,
                stats.total_waiting_time,
                stats.total_blocking_response_time,
                stats.total_request_time,
                stats.total_pipelined_requests,
                stats.avg_bytes_produced_rate,
                stats.avg_bytes_copied_rate,
            )
        )

    def __calculate_overall_stats(
        self, base_overall_stats, copy_manager_warnings=False
    ):
        """Return a newly calculated overall stats for the agent.

        This will calculate the latest stats based on the running agent.  Since most stats only can be
        calculated since the last time the configuration file changed and was read, we need to seperately
        track the accumulated stats that occurred before the last config change.

        @param base_overall_stats: The accummulated stats from before the last config change.
        @type base_overall_stats: OverallStats

        @return:  The combined stats
        @rtype: OverallStats
        """
        current_status = self.__generate_status(
            warn_on_rate_limit=copy_manager_warnings
        )

        delta_stats = OverallStats()

        watched_paths = 0
        copying_paths = 0

        # Accumulate all the stats from the running processors that are copying log files.
        if current_status.copying_manager_status is not None:
            delta_stats.total_copy_requests_errors = (
                current_status.copying_manager_status.total_errors
            )
            delta_stats.total_rate_limited_time = (
                current_status.copying_manager_status.total_rate_limited_time
            )
            delta_stats.total_copy_iterations = (
                current_status.copying_manager_status.total_copy_iterations
            )
            delta_stats.total_read_time = (
                current_status.copying_manager_status.total_read_time
            )
            delta_stats.total_waiting_time = (
                current_status.copying_manager_status.total_waiting_time
            )
            delta_stats.total_blocking_response_time = (
                current_status.copying_manager_status.total_blocking_response_time
            )
            delta_stats.total_request_time = (
                current_status.copying_manager_status.total_request_time
            )
            delta_stats.total_pipelined_requests = (
                current_status.copying_manager_status.total_pipelined_requests
            )
            delta_stats.rate_limited_time_since_last_status = (
                current_status.copying_manager_status.rate_limited_time_since_last_status
            )
            watched_paths = len(current_status.copying_manager_status.log_matchers)
            for matcher in current_status.copying_manager_status.log_matchers:
                copying_paths += len(matcher.log_processors_status)
                for processor_status in matcher.log_processors_status:
                    delta_stats.total_bytes_copied += (
                        processor_status.total_bytes_copied
                    )
                    delta_stats.total_bytes_pending += (
                        processor_status.total_bytes_pending
                    )
                    delta_stats.total_bytes_skipped += (
                        processor_status.total_bytes_skipped
                    )
                    delta_stats.skipped_new_bytes += processor_status.skipped_new_bytes
                    delta_stats.skipped_preexisting_bytes += (
                        processor_status.skipped_preexisting_bytes
                    )
                    delta_stats.total_bytes_subsampled += (
                        processor_status.total_bytes_dropped_by_sampling
                    )
                    delta_stats.total_bytes_failed += (
                        processor_status.total_bytes_failed
                    )
                    delta_stats.total_redactions += processor_status.total_redactions

        running_monitors = 0
        dead_monitors = 0

        if current_status.monitor_manager_status is not None:
            running_monitors = (
                current_status.monitor_manager_status.total_alive_monitors
            )
            dead_monitors = (
                len(current_status.monitor_manager_status.monitors_status)
                - running_monitors
            )
            for monitor_status in current_status.monitor_manager_status.monitors_status:
                delta_stats.total_monitor_reported_lines += (
                    monitor_status.reported_lines
                )
                delta_stats.total_monitor_errors += monitor_status.errors

        delta_stats.total_requests_sent = self.__scalyr_client.total_requests_sent
        delta_stats.total_requests_failed = self.__scalyr_client.total_requests_failed
        delta_stats.total_request_bytes_sent = (
            self.__scalyr_client.total_request_bytes_sent
        )
        delta_stats.total_compressed_request_bytes_sent = (
            self.__scalyr_client.total_compressed_request_bytes_sent
        )
        delta_stats.total_response_bytes_received = (
            self.__scalyr_client.total_response_bytes_received
        )
        delta_stats.total_request_latency_secs = (
            self.__scalyr_client.total_request_latency_secs
        )
        delta_stats.total_connections_created = (
            self.__scalyr_client.total_connections_created
        )
        delta_stats.total_compression_time = self.__scalyr_client.total_compression_time

        # Add in the latest stats to the stats before the last restart.
        result = delta_stats + base_overall_stats

        # Overwrite some of the stats that are not affected by the add operation.
        result.launch_time = current_status.launch_time
        result.version = current_status.version
        result.num_watched_paths = watched_paths
        result.num_copying_paths = copying_paths
        result.num_running_monitors = running_monitors
        result.num_dead_monitors = dead_monitors

        (
            result.user_cpu,
            result.system_cpu,
            result.rss_size,
        ) = self.__controller.get_usage_info()

        if copy_manager_warnings:
            result.avg_bytes_copied_rate = (
                result.total_bytes_copied - self.__last_total_bytes_copied
            ) / self.__config.copying_manager_stats_log_interval

            total_bytes_produced = (
                result.total_bytes_skipped
                + result.total_bytes_copied
                + result.total_bytes_pending
            )
            last_total_bytes_produced = (
                self.__last_total_bytes_skipped
                + self.__last_total_bytes_copied
                + self.__last_total_bytes_pending
            )
            result.avg_bytes_produced_rate = (
                total_bytes_produced - last_total_bytes_produced
            ) / self.__config.copying_manager_stats_log_interval
            if result.total_bytes_skipped > self.__last_total_bytes_skipped:
                if self.__config.parsed_max_send_rate_enforcement:
                    log.warning(
                        "Warning, skipping copying log lines.  Only copied %.1f MB/s log bytes when %.1f MB/s "
                        "were generated over the last %.1f minutes. This may be due to "
                        "max_send_rate_enforcement. Log upload has been delayed %.1f seconds in the last "
                        "%.1f minutes  This may be desired (due to excessive "
                        "bytes from a problematic log file).  Please contact support@scalyr.com for additional "
                        "help."
                        % (
                            result.avg_bytes_copied_rate / 1000000,
                            result.avg_bytes_produced_rate / 1000000,
                            self.__config.copying_manager_stats_log_interval / 60.0,
                            result.rate_limited_time_since_last_status,
                            self.__config.copying_manager_stats_log_interval / 60.0,
                        )
                    )
                else:
                    log.warning(
                        "Warning, skipping copying log lines.  Only copied %.1f MB/s log bytes when %.1f MB/s "
                        "were generated over the last %.1f minutes.  This may be desired (due to excessive "
                        "bytes from a problematic log file).  Please contact support@scalyr.com for additional "
                        "help."
                        % (
                            result.avg_bytes_copied_rate / 1000000,
                            result.avg_bytes_produced_rate / 1000000,
                            self.__config.copying_manager_stats_log_interval / 60.0,
                        )
                    )
            self.__last_total_bytes_skipped = result.total_bytes_skipped
            self.__last_total_bytes_copied = result.total_bytes_copied
            self.__last_total_bytes_pending = result.total_bytes_pending

        return result

    def __report_status_to_file(self):
        # type: () -> str
        """
        Handles the signal sent to request this process write its current detailed status out.

        :return: File path status data has been written to.
        :rtype: ``str``
        """
        # First determine the format user request. If no file with the requested format, we assume
        # text format is used (this way it's backward compatible and works correctly on upgraded)
        status_format = "text"

        status_format_file = os.path.join(
            self.__config.agent_data_path, STATUS_FORMAT_FILE
        )
        if os.path.isfile(status_format_file):
            with open(status_format_file, "r") as fp:
                status_format = fp.read().strip()

        if not status_format or status_format not in VALID_STATUS_FORMATS:
            status_format = "text"

        tmp_file = None
        try:
            # We do a little dance to write the status.  We write it to a temporary file first, and then
            # move it into the real location after the write has finished.  This way, the process watching
            # the file we are writing does not accidentally read it when it is only partially written.
            tmp_file_path = os.path.join(
                self.__config.agent_data_path, "last_status.tmp"
            )
            final_file_path = os.path.join(self.__config.agent_data_path, "last_status")

            if os.path.isfile(final_file_path):
                os.remove(final_file_path)
            tmp_file = open(tmp_file_path, "w")

            agent_status = self.__generate_status()

            if not status_format or status_format == "text":
                report_status(tmp_file, agent_status, time.time())
            elif status_format == "json":
                status_data = agent_status.to_dict()
                status_data["overall_stats"] = self.__overall_stats.to_dict()
                tmp_file.write(scalyr_util.json_encode(status_data))

            tmp_file.close()
            tmp_file = None

            os.rename(tmp_file_path, final_file_path)
        except (OSError, IOError):
            log.exception(
                "Exception caught will try to report status", error_code="failedStatus"
            )
            if tmp_file is not None:
                tmp_file.close()

        log.log(
            scalyr_logging.DEBUG_LEVEL_4,
            'Wrote agent status data in "%s" format to %s'
            % (status_format, final_file_path),
        )

        return final_file_path


class WorkerThread(object):
    """A thread used to run the log copier and the monitor manager.
    """

    def __init__(self, configuration, copying_manager, monitors):
        self.__scalyr_client = None
        self.config = configuration
        self.copying_manager = copying_manager
        self.monitors_manager = monitors

    def start(self, scalyr_client, log_initial_positions=None):
        if self.__scalyr_client is not None:
            self.__scalyr_client.close()
        self.__scalyr_client = scalyr_client

        self.copying_manager.start_manager(scalyr_client, log_initial_positions)
        # We purposely wait for the copying manager to begin copying so that if the monitors create any new
        # files, they will be guaranteed to be copying up to the server starting at byte index zero.
        # Note, if copying never begins then the copying manager will sys exit, so this next call will never just
        # block indefinitely will the process hangs around.
        self.copying_manager.wait_for_copying_to_begin()
        self.monitors_manager.start_manager()

    def stop(self):
        log.debug("Shutting down monitors")
        self.monitors_manager.stop_manager()

        log.debug("Shutting copy monitors")
        self.copying_manager.stop_manager()

        log.debug("Shutting client")
        if self.__scalyr_client is not None:
            self.__scalyr_client.close()


if __name__ == "__main__":
    my_controller = PlatformController.new_platform()
    parser = OptionParser(
        usage="Usage: scalyr-agent-2 [options] (start|stop|status|restart|condrestart|version)",
        version="scalyr-agent v" + SCALYR_VERSION,
    )
    parser.add_option(
        "-c",
        "--config-file",
        dest="config_filename",
        help="Read configuration from FILE",
        metavar="FILE",
    )
    parser.add_option(
        "--extra-config-dir",
        default=None,
        help="An extra directory to check for configuration files",
        metavar="PATH",
    )
    parser.add_option(
        "-q",
        "--quiet",
        action="store_true",
        dest="quiet",
        default=False,
        help="Only print error messages when running the start, stop, and condrestart commands",
    )
    parser.add_option(
        "-v",
        "--verbose",
        action="store_true",
        dest="verbose",
        default=False,
        help="For status command, prints detailed information about running agent.",
    )
    parser.add_option(
        "-H",
        "--health_check",
        action="store_true",
        dest="health_check",
        default=False,
        help="For status command, prints health check status. Return code will be 0 for a passing check, and 2 for failing",
    )
    parser.add_option(
        "--format",
        dest="status_format",
        default="text",
        help="Format to use (text / json) for the agent status command.",
    )

    parser.add_option(
        "",
        "--no-fork",
        action="store_true",
        dest="no_fork",
        default=False,
        help="For the run command, does not fork the program to the background.",
    )
    parser.add_option(
        "",
        "--no-check-remote-server",
        action="store_true",
        dest="no_check_remote",
        help="For the start command, does not perform the first check to see if the agent can "
        "communicate with the Scalyr servers.  The agent will just keep trying to contact it in "
        "the backgroudn until it is successful.  This is useful if the network is not immediately "
        "available when the agent starts.",
    )
    my_controller.add_options(parser)

    (options, args) = parser.parse_args()
    my_controller.consume_options(options)

    if len(args) < 1:
        print(
            'You must specify a command, such as "start", "stop", or "status".',
            file=sys.stderr,
        )
        parser.print_help(sys.stderr)
        sys.exit(1)
    elif len(args) > 1:
        print(
            'Too many commands specified.  Only specify one of "start", "stop", "status".',
            file=sys.stderr,
        )
        parser.print_help(sys.stderr)
        sys.exit(1)
    elif args[0] not in (
        "start",
        "stop",
        "status",
        "restart",
        "condrestart",
        "version",
    ):
        print('Unknown command given: "%s"' % args[0], file=sys.stderr)
        parser.print_help(sys.stderr)
        sys.exit(1)

    if options.config_filename is not None and not os.path.isabs(
        options.config_filename
    ):
        options.config_filename = os.path.abspath(options.config_filename)

    main_rc = 1
    try:
        main_rc = ScalyrAgent(my_controller).main(
            options.config_filename, args[0], options
        )
    except Exception as mainExcept:
        print(six.text_type(mainExcept), file=sys.stderr)
        sys.exit(1)

    # We do this outside of the try block above because sys.exit raises an exception itself.
    sys.exit(main_rc)<|MERGE_RESOLUTION|>--- conflicted
+++ resolved
@@ -768,11 +768,7 @@
             elif (
                 status_format == "text"
                 and "Health check:" in line
-<<<<<<< HEAD
-                and "Good" not in line.rstrip()
-=======
                 and not re.match(r"^Health check\:\s+Good$", line.strip())
->>>>>>> bc71cc8e
             ):
                 return_code = 2
         fp.close()
