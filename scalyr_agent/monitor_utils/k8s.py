--- conflicted
+++ resolved
@@ -786,7 +786,7 @@
                 'query_timeout': new_config.query_timeout
             }
             if not new_config.verify_api_queries:
-                params['ca_file'] = None
+                args['ca_file'] = None
 
             k8s = KubernetesApi( **args )
 
@@ -1104,12 +1104,8 @@
         self._http_host = k8s_api_url
 
         global_log.log( scalyr_logging.DEBUG_LEVEL_1, "Kubernetes API host: %s", self._http_host )
-<<<<<<< HEAD
-        self._timeout = 10.0
-=======
 
         self.query_timeout = query_timeout
->>>>>>> 0b89be45
 
         self._session = None
 
@@ -1230,14 +1226,6 @@
             pretty = '?%s' % pretty
 
         url = self._http_host + path + pretty
-<<<<<<< HEAD
-=======
-        response = self._session.get( url, verify=self._verify_connection(), timeout=self.query_timeout )
-        response.encoding = "utf-8"
-        if response.status_code != 200:
-            if response.status_code == 401 or response.status_code == 403:
-                raise K8sApiAuthorizationException( path )
->>>>>>> 0b89be45
 
         try:
             # echee: save api json to disk
@@ -1247,15 +1235,18 @@
             fname = '%.20f_%s_%s' % (time.time(), random.randint(1, 100), urllib.quote_plus(path))
             f = open('%s/%s' % (kapi, fname), 'w')
 
-            response = self._session.get( url, verify=self._verify_connection(), timeout=self._timeout )
+            response = self._session.get( url, verify=self._verify_connection(), timeout=self.query_timeout )
             response.encoding = "utf-8"
             if response.status_code != 200:
                 if response.status_code == 401 or response.status_code == 403:
                     raise K8sApiAuthorizationException( path )
 
-                global_log.log(scalyr_logging.DEBUG_LEVEL_3, "Invalid response from K8S API.\n\turl: %s\n\tstatus: %d\n\tresponse length: %d"
-                    % ( url, response.status_code, len(response.text)), limit_once_per_x_secs=300, limit_key='k8s_api_query' )
-                raise K8sApiException( "Invalid response from Kubernetes API when querying '%s': %s" %( path, str( response ) ) )
+                global_log.log(scalyr_logging.DEBUG_LEVEL_3,
+                               "Invalid response from K8S API.\n\turl: %s\n\tstatus: %d\n\tresponse length: %d"
+                               % (url, response.status_code, len(response.text)), limit_once_per_x_secs=300,
+                               limit_key='k8s_api_query')
+                raise K8sApiException(
+                    "Invalid response from Kubernetes API when querying '%s': %s" % (path, str(response)))
 
             f.write(response.text)
             return util.json_decode(response.text)
@@ -1394,9 +1385,12 @@
             response = self._session.get( url, timeout=self._timeout )
             response.encoding = "utf-8"
             if response.status_code != 200:
-                global_log.log(scalyr_logging.DEBUG_LEVEL_3, "Invalid response from Kubelet API.\n\turl: %s\n\tstatus: %d\n\tresponse length: %d"
-                    % ( url, response.status_code, len(response.text)), limit_once_per_x_secs=300, limit_key='kubelet_api_query' )
-                raise KubeletApiException( "Invalid response from Kubelet API when querying '%s': %s" %( path, str( response ) ) )
+                global_log.log(scalyr_logging.DEBUG_LEVEL_3,
+                               "Invalid response from Kubelet API.\n\turl: %s\n\tstatus: %d\n\tresponse length: %d"
+                               % (url, response.status_code, len(response.text)), limit_once_per_x_secs=300,
+                               limit_key='kubelet_api_query')
+                raise KubeletApiException(
+                    "Invalid response from Kubelet API when querying '%s': %s" % (path, str(response)))
 
             f.write(response.text)
             return util.json_decode( response.text )
